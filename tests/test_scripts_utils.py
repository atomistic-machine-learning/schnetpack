import torch
import os
import numpy as np
import pytest
import schnetpack as spk
from argparse import Namespace
from numpy.testing import assert_almost_equal

from tests.fixtures import *


# scripts
def test_statistics(
    example_dataset, split_path, args, n_train_set, n_validation_set, batch_size,
):
    # test for statistics not in split file
    if os.path.exists(split_path):
        os.remove(split_path)
    os.makedirs(os.path.dirname(split_path), exist_ok=True)
    train, val, test = spk.data.train_test_split(
        example_dataset, n_train_set, n_validation_set, split_path
    )
    train_loader_tmp = spk.data.AtomsLoader(train, batch_size=batch_size)
    mean, stddev = spk.utils.get_statistics(
        split_path=split_path,
        train_loader=train_loader_tmp,
        args=args,
        atomref=None,
        divide_by_atoms=False,
    )
    energies = []
    for batch in train_loader_tmp:
        energies.append(batch["property1"])
    assert_almost_equal(torch.cat(energies).mean(), mean["property1"], 2)

    # test for statistics in split file
    split_file = np.load(split_path)
    saved_mean = split_file["mean"]
    mean, stddev = spk.utils.get_statistics(
        split_path=split_path,
        train_loader=train_loader_tmp,
        args=args,
        atomref=None,
        divide_by_atoms=False,
    )
    assert_almost_equal(saved_mean, mean["property1"])

    # test assertion on wrong split file
    with pytest.raises(Exception):
        spk.utils.get_statistics(
            split_path="I/do/not/exist.npz",
            train_loader=train_loader_tmp,
            args=args,
            atomref=None,
            divide_by_atoms=False,
        )


<<<<<<< HEAD
def test_get_loaders(example_dataset, args, split_path):
    train, val, test = spk.utils.get_loaders(args, example_dataset, split_path)
    assert train.dataset.__len__() == args.split[0]
    assert val.dataset.__len__() == args.split[1]


# setup
def test_setup_overwrite(modeldir):
    # write testfile
    test_file_path = os.path.join(modeldir, "test_file.txt")
    with open(test_file_path, "w") as test_file:
        test_file.write("in der schublade liegt noch ein schmalzbrot")

    args = Namespace(
        mode="train", modelpath=modeldir, overwrite=True, seed=20, dataset="qm9",
    )
    train_args = spk.utils.setup_run(args)

    # check if modeldir is empty
    assert not os.path.exists(test_file_path)

    args = Namespace(mode="eval", modelpath=modeldir, seed=20)
    assert train_args == spk.utils.setup_run(args)


# trainer
def test_trainer(train_schnet_args, train_loader, val_loader, schnet, modeldir):
    trainer = spk.utils.get_trainer(
        train_schnet_args, schnet, train_loader, val_loader, metrics=None
    )
    assert trainer._model == schnet
    hook_types = [type(hook) for hook in trainer.hooks]

    # test for logging hooks
    if train_schnet_args.logger == "csv":
        assert spk.train.hooks.CSVHook in hook_types
        assert spk.train.hooks.TensorboardHook not in hook_types
    else:
        assert spk.train.hooks.CSVHook not in hook_types
        assert spk.train.hooks.TensorboardHook in hook_types

    # test scheduling hooks
    assert spk.train.hooks.MaxEpochHook in hook_types
    assert spk.train.hooks.ReduceLROnPlateauHook in hook_types


def test_simple_loss():
    args = Namespace(property="prop")
    loss_fn = spk.utils.simple_loss_fn(args)
    loss = loss_fn(
        {"prop": torch.FloatTensor([100, 100])}, {"prop": torch.FloatTensor([20, 20])},
    )
    assert loss == 80 ** 2


def test_tradeoff_loff():
    args = Namespace(property="prop", rho=0.0)
    property_names = dict(property=args.property, derivative="der")
    rho = dict(property=0.0, derivative=1.0)
    loss_fn = spk.utils.tradeoff_loss_fn(rho, property_names)
    loss = loss_fn(
        {"prop": torch.FloatTensor([100, 100]), "der": torch.FloatTensor([100, 100]),},
        {"prop": torch.FloatTensor([20, 20]), "der": torch.FloatTensor([40, 40])},
    )
    assert loss == 60 ** 2
    rho = dict(property=1.0, derivative=0.0)
    loss_fn = spk.utils.tradeoff_loss_fn(rho, property_names)
    loss = loss_fn(
        {"prop": torch.FloatTensor([100, 100]), "der": torch.FloatTensor([100, 100]),},
        {"prop": torch.FloatTensor([20, 20]), "der": torch.FloatTensor([40, 40])},
    )
    assert loss == 80 ** 2


# model
def test_schnet(train_schnet_args):
    # build representation
    repr = spk.utils.get_representation(train_schnet_args)

    # check representation type and n_interactions
    assert type(repr) == spk.SchNet
    assert len(repr.interactions) == train_schnet_args.interactions

def test_wacsf(train_wacsf_args, train_loader):
    # build representation
    repr = spk.utils.get_representation(train_wacsf_args, train_loader)

    assert type(repr) == spk.representation.BehlerSFBlock


# evaluation
def test_eval(train_schnet_args, train_loader, val_loader, test_loader, modeldir):
    mean = {train_schnet_args.property: None}
    model = spk.utils.get_model(
        train_schnet_args,
        train_loader=train_loader,
        mean=mean,
        stddev=mean,
        atomref=mean,
    )

    os.makedirs(modeldir, exist_ok=True)
    train_schnet_args.split = ["test"]
    spk.utils.evaluate(
        train_schnet_args,
        model,
        train_loader,
        val_loader,
        test_loader,
        "cpu",
        metrics=[
            spk.train.metrics.MeanAbsoluteError("property1", model_output="property1")
        ],
    )
    assert os.path.exists(os.path.join(modeldir, "evaluation.txt"))
    train_schnet_args.split = ["train"]
    spk.utils.evaluate(
        train_schnet_args,
        model,
        train_loader,
        val_loader,
        test_loader,
        "cpu",
        metrics=[
            spk.train.metrics.MeanAbsoluteError("property1", model_output="property1")
        ],
    )
    train_schnet_args.split = ["validation"]
    spk.utils.evaluate(
        train_schnet_args,
        model,
        train_loader,
        val_loader,
        test_loader,
        "cpu",
        metrics=[
            spk.train.metrics.MeanAbsoluteError("property1", model_output="property1")
        ],
    )
=======
    def test_tensorboardhook(self, qm9_train_loader, qm9_val_loader, schnet, modeldir):
        # use TensorBoardHook
        if os.path.exists(os.path.join(modeldir, "checkpoints")):
            rmtree(os.path.join(modeldir, "checkpoints"))
        args = Namespace(
            max_epochs=1,
            lr=0.01,
            lr_patience=10,
            lr_decay=0.5,
            lr_min=1e-6,
            logger="tensorboard",
            modelpath=modeldir,
            log_every_n_epochs=2,
            max_steps=30,
            checkpoint_interval=1,
            keep_n_checkpoints=1,
            dataset="qm9",
        )
        trainer = get_trainer(
            args, schnet, qm9_train_loader, qm9_val_loader, metrics=None
        )
        assert schnetpack.train.hooks.TensorboardHook in [
            type(hook) for hook in trainer.hooks
        ]

    def test_simple_loss(self):
        args = Namespace(property="prop")
        loss_fn = simple_loss_fn(args)
        loss = loss_fn(
            {"prop": torch.FloatTensor([100, 100])},
            {"prop": torch.FloatTensor([20, 20])},
        )
        assert loss == 80 ** 2

    def test_tradeoff_loff(self):
        args = Namespace(property="prop", rho=0.0)
        property_names = dict(property=args.property, derivative="der")
        rho = dict(property=0.0, derivative=1.0)
        loss_fn = tradeoff_loss_fn(rho, property_names)
        loss = loss_fn(
            {
                "prop": torch.FloatTensor([100, 100]),
                "der": torch.FloatTensor([100, 100]),
            },
            {"prop": torch.FloatTensor([20, 20]), "der": torch.FloatTensor([40, 40])},
        )
        assert loss == 60 ** 2
        rho = dict(property=1.0, derivative=0.0)
        loss_fn = tradeoff_loss_fn(rho, property_names)
        loss = loss_fn(
            {
                "prop": torch.FloatTensor([100, 100]),
                "der": torch.FloatTensor([100, 100]),
            },
            {"prop": torch.FloatTensor([20, 20]), "der": torch.FloatTensor([40, 40])},
        )
        assert loss == 80 ** 2


class TestModel:
    def test_schnet(self):
        args = Namespace(
            model="schnet",
            cutoff_function="hard",
            features=100,
            n_filters=5,
            interactions=2,
            cutoff=4.0,
            num_gaussians=30,
            normalize_filter=False,
        )
        repr = get_representation(args)
        assert type(repr) == spk.SchNet
        assert len(repr.interactions) == 2
        assert type(repr) != spk.representation.BehlerSFBlock
        args = Namespace(
            model="schnet",
            cutoff_function="cosine",
            features=100,
            n_filters=5,
            interactions=2,
            cutoff=4.0,
            num_gaussians=30,
            normalize_filter=False,
        )
        repr = get_representation(args)
        assert type(repr) == spk.SchNet
        assert len(repr.interactions) == 2
        assert type(repr) != spk.representation.BehlerSFBlock
        args = Namespace(
            model="schnet",
            cutoff_function="mollifier",
            features=100,
            n_filters=5,
            interactions=2,
            cutoff=4.0,
            num_gaussians=30,
            normalize_filter=False,
        )
        repr = get_representation(args)
        assert type(repr) == spk.SchNet
        assert len(repr.interactions) == 2
        assert type(repr) != spk.representation.BehlerSFBlock

    def test_wacsf(self, qm9_train_loader):
        args = Namespace(
            model="wacsf",
            cutoff_function="cosine",
            features=100,
            n_filters=5,
            interactions=3,
            cutoff=4.0,
            num_gaussians=30,
            behler=False,
            elements=["C"],
            radial=22,
            angular=5,
            zetas=[1],
            centered=True,
            crossterms=True,
            standardize=False,
            cuda=False,
        )
        repr = get_representation(args, qm9_train_loader)
        assert type(repr) != spk.SchNet
        assert type(repr) == spk.representation.BehlerSFBlock


class TestEvaluation:
    def test_eval(self, qm9_train_loader, qm9_val_loader, qm9_test_loader, modeldir):
        args = Namespace(
            mode="train",
            model="schnet",
            cutoff_function="hard",
            features=100,
            n_filters=5,
            interactions=2,
            cutoff=4.0,
            num_gaussians=30,
            modelpath=modeldir,
            split=["test"],
            property="energy_U0",
            dataset="qm9",
            parallel=False,
            normalize_filter=False,
        )
        mean = {args.property: None}
        model = get_model(
            args, train_loader=qm9_train_loader, mean=mean, stddev=mean, atomref=mean
        )

        os.makedirs(modeldir, exist_ok=True)
        evaluate(
            args,
            model,
            qm9_train_loader,
            qm9_val_loader,
            qm9_test_loader,
            "cpu",
            metrics=[
                schnetpack.train.metrics.MeanAbsoluteError(
                    "energy_U0", model_output="energy_U0"
                )
            ],
        )
        assert os.path.exists(os.path.join(modeldir, "evaluation.txt"))
        args.split = ["train"]
        evaluate(
            args,
            model,
            qm9_train_loader,
            qm9_val_loader,
            qm9_test_loader,
            "cpu",
            metrics=[
                schnetpack.train.metrics.MeanAbsoluteError(
                    "energy_U0", model_output="energy_U0"
                )
            ],
        )
        args.split = ["validation"]
        evaluate(
            args,
            model,
            qm9_train_loader,
            qm9_val_loader,
            qm9_test_loader,
            "cpu",
            metrics=[
                schnetpack.train.metrics.MeanAbsoluteError(
                    "energy_U0", model_output="energy_U0"
                )
            ],
        )
>>>>>>> 6edee01b


def test_property_str():
    prop_str = "Properties=species:S:1"
    assert prop_str == spk.data.parse_property_string(prop_str)
    prop_str = "test:R:2"
    assert (
        spk.data.parse_property_string(prop_str)
        == "Properties=species:S:1:pos:R:3:test:R:2"
    )<|MERGE_RESOLUTION|>--- conflicted
+++ resolved
@@ -11,7 +11,12 @@
 
 # scripts
 def test_statistics(
-    example_dataset, split_path, args, n_train_set, n_validation_set, batch_size,
+    example_dataset,
+    split_path,
+    args,
+    n_train_set,
+    n_validation_set,
+    batch_size,
 ):
     # test for statistics not in split file
     if os.path.exists(split_path):
@@ -56,7 +61,6 @@
         )
 
 
-<<<<<<< HEAD
 def test_get_loaders(example_dataset, args, split_path):
     train, val, test = spk.utils.get_loaders(args, example_dataset, split_path)
     assert train.dataset.__len__() == args.split[0]
@@ -71,7 +75,11 @@
         test_file.write("in der schublade liegt noch ein schmalzbrot")
 
     args = Namespace(
-        mode="train", modelpath=modeldir, overwrite=True, seed=20, dataset="qm9",
+        mode="train",
+        modelpath=modeldir,
+        overwrite=True,
+        seed=20,
+        dataset="qm9",
     )
     train_args = spk.utils.setup_run(args)
 
@@ -107,7 +115,8 @@
     args = Namespace(property="prop")
     loss_fn = spk.utils.simple_loss_fn(args)
     loss = loss_fn(
-        {"prop": torch.FloatTensor([100, 100])}, {"prop": torch.FloatTensor([20, 20])},
+        {"prop": torch.FloatTensor([100, 100])},
+        {"prop": torch.FloatTensor([20, 20])},
     )
     assert loss == 80 ** 2
 
@@ -118,14 +127,20 @@
     rho = dict(property=0.0, derivative=1.0)
     loss_fn = spk.utils.tradeoff_loss_fn(rho, property_names)
     loss = loss_fn(
-        {"prop": torch.FloatTensor([100, 100]), "der": torch.FloatTensor([100, 100]),},
+        {
+            "prop": torch.FloatTensor([100, 100]),
+            "der": torch.FloatTensor([100, 100]),
+        },
         {"prop": torch.FloatTensor([20, 20]), "der": torch.FloatTensor([40, 40])},
     )
     assert loss == 60 ** 2
     rho = dict(property=1.0, derivative=0.0)
     loss_fn = spk.utils.tradeoff_loss_fn(rho, property_names)
     loss = loss_fn(
-        {"prop": torch.FloatTensor([100, 100]), "der": torch.FloatTensor([100, 100]),},
+        {
+            "prop": torch.FloatTensor([100, 100]),
+            "der": torch.FloatTensor([100, 100]),
+        },
         {"prop": torch.FloatTensor([20, 20]), "der": torch.FloatTensor([40, 40])},
     )
     assert loss == 80 ** 2
@@ -139,11 +154,6 @@
     # check representation type and n_interactions
     assert type(repr) == spk.SchNet
     assert len(repr.interactions) == train_schnet_args.interactions
-
-def test_wacsf(train_wacsf_args, train_loader):
-    # build representation
-    repr = spk.utils.get_representation(train_wacsf_args, train_loader)
-
     assert type(repr) == spk.representation.BehlerSFBlock
 
 
@@ -196,202 +206,6 @@
             spk.train.metrics.MeanAbsoluteError("property1", model_output="property1")
         ],
     )
-=======
-    def test_tensorboardhook(self, qm9_train_loader, qm9_val_loader, schnet, modeldir):
-        # use TensorBoardHook
-        if os.path.exists(os.path.join(modeldir, "checkpoints")):
-            rmtree(os.path.join(modeldir, "checkpoints"))
-        args = Namespace(
-            max_epochs=1,
-            lr=0.01,
-            lr_patience=10,
-            lr_decay=0.5,
-            lr_min=1e-6,
-            logger="tensorboard",
-            modelpath=modeldir,
-            log_every_n_epochs=2,
-            max_steps=30,
-            checkpoint_interval=1,
-            keep_n_checkpoints=1,
-            dataset="qm9",
-        )
-        trainer = get_trainer(
-            args, schnet, qm9_train_loader, qm9_val_loader, metrics=None
-        )
-        assert schnetpack.train.hooks.TensorboardHook in [
-            type(hook) for hook in trainer.hooks
-        ]
-
-    def test_simple_loss(self):
-        args = Namespace(property="prop")
-        loss_fn = simple_loss_fn(args)
-        loss = loss_fn(
-            {"prop": torch.FloatTensor([100, 100])},
-            {"prop": torch.FloatTensor([20, 20])},
-        )
-        assert loss == 80 ** 2
-
-    def test_tradeoff_loff(self):
-        args = Namespace(property="prop", rho=0.0)
-        property_names = dict(property=args.property, derivative="der")
-        rho = dict(property=0.0, derivative=1.0)
-        loss_fn = tradeoff_loss_fn(rho, property_names)
-        loss = loss_fn(
-            {
-                "prop": torch.FloatTensor([100, 100]),
-                "der": torch.FloatTensor([100, 100]),
-            },
-            {"prop": torch.FloatTensor([20, 20]), "der": torch.FloatTensor([40, 40])},
-        )
-        assert loss == 60 ** 2
-        rho = dict(property=1.0, derivative=0.0)
-        loss_fn = tradeoff_loss_fn(rho, property_names)
-        loss = loss_fn(
-            {
-                "prop": torch.FloatTensor([100, 100]),
-                "der": torch.FloatTensor([100, 100]),
-            },
-            {"prop": torch.FloatTensor([20, 20]), "der": torch.FloatTensor([40, 40])},
-        )
-        assert loss == 80 ** 2
-
-
-class TestModel:
-    def test_schnet(self):
-        args = Namespace(
-            model="schnet",
-            cutoff_function="hard",
-            features=100,
-            n_filters=5,
-            interactions=2,
-            cutoff=4.0,
-            num_gaussians=30,
-            normalize_filter=False,
-        )
-        repr = get_representation(args)
-        assert type(repr) == spk.SchNet
-        assert len(repr.interactions) == 2
-        assert type(repr) != spk.representation.BehlerSFBlock
-        args = Namespace(
-            model="schnet",
-            cutoff_function="cosine",
-            features=100,
-            n_filters=5,
-            interactions=2,
-            cutoff=4.0,
-            num_gaussians=30,
-            normalize_filter=False,
-        )
-        repr = get_representation(args)
-        assert type(repr) == spk.SchNet
-        assert len(repr.interactions) == 2
-        assert type(repr) != spk.representation.BehlerSFBlock
-        args = Namespace(
-            model="schnet",
-            cutoff_function="mollifier",
-            features=100,
-            n_filters=5,
-            interactions=2,
-            cutoff=4.0,
-            num_gaussians=30,
-            normalize_filter=False,
-        )
-        repr = get_representation(args)
-        assert type(repr) == spk.SchNet
-        assert len(repr.interactions) == 2
-        assert type(repr) != spk.representation.BehlerSFBlock
-
-    def test_wacsf(self, qm9_train_loader):
-        args = Namespace(
-            model="wacsf",
-            cutoff_function="cosine",
-            features=100,
-            n_filters=5,
-            interactions=3,
-            cutoff=4.0,
-            num_gaussians=30,
-            behler=False,
-            elements=["C"],
-            radial=22,
-            angular=5,
-            zetas=[1],
-            centered=True,
-            crossterms=True,
-            standardize=False,
-            cuda=False,
-        )
-        repr = get_representation(args, qm9_train_loader)
-        assert type(repr) != spk.SchNet
-        assert type(repr) == spk.representation.BehlerSFBlock
-
-
-class TestEvaluation:
-    def test_eval(self, qm9_train_loader, qm9_val_loader, qm9_test_loader, modeldir):
-        args = Namespace(
-            mode="train",
-            model="schnet",
-            cutoff_function="hard",
-            features=100,
-            n_filters=5,
-            interactions=2,
-            cutoff=4.0,
-            num_gaussians=30,
-            modelpath=modeldir,
-            split=["test"],
-            property="energy_U0",
-            dataset="qm9",
-            parallel=False,
-            normalize_filter=False,
-        )
-        mean = {args.property: None}
-        model = get_model(
-            args, train_loader=qm9_train_loader, mean=mean, stddev=mean, atomref=mean
-        )
-
-        os.makedirs(modeldir, exist_ok=True)
-        evaluate(
-            args,
-            model,
-            qm9_train_loader,
-            qm9_val_loader,
-            qm9_test_loader,
-            "cpu",
-            metrics=[
-                schnetpack.train.metrics.MeanAbsoluteError(
-                    "energy_U0", model_output="energy_U0"
-                )
-            ],
-        )
-        assert os.path.exists(os.path.join(modeldir, "evaluation.txt"))
-        args.split = ["train"]
-        evaluate(
-            args,
-            model,
-            qm9_train_loader,
-            qm9_val_loader,
-            qm9_test_loader,
-            "cpu",
-            metrics=[
-                schnetpack.train.metrics.MeanAbsoluteError(
-                    "energy_U0", model_output="energy_U0"
-                )
-            ],
-        )
-        args.split = ["validation"]
-        evaluate(
-            args,
-            model,
-            qm9_train_loader,
-            qm9_val_loader,
-            qm9_test_loader,
-            "cpu",
-            metrics=[
-                schnetpack.train.metrics.MeanAbsoluteError(
-                    "energy_U0", model_output="energy_U0"
-                )
-            ],
-        )
->>>>>>> 6edee01b
 
 
 def test_property_str():
