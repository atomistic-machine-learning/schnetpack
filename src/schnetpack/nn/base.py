import torch
from torch import nn as nn
from torch.nn.init import xavier_uniform_

from schnetpack.nn.initializers import zeros_initializer
from schnetpack.config_model import Hyperparameters

__all__ = [
    'Dense', 'GetItem', 'ScaleShift', 'Standardize', 'Aggregate'
]


class Dense(nn.Linear, Hyperparameters):
    """ Applies a dense layer with activation: :math:`y = activation(Wx + b)`

    Args:
        in_features (int): number of input feature
        out_features (int): number of output features
        bias (bool): If set to False, the layer will not adapt the bias. (default: True)
        activation (callable): activation function (default: None)
        weight_init (callable): function that takes weight tensor and initializes (default: xavier)
        bias_init (callable): function that takes bias tensor and initializes (default: zeros initializer)
    """

    def __init__(self, in_features, out_features, bias=True, activation=None,
                 weight_init=xavier_uniform_, bias_init=zeros_initializer):
        Hyperparameters.__init__(self, locals())
        self.weight_init = weight_init
        self.bias_init = bias_init
        self.activation = activation

        nn.Linear.__init__(self, in_features, out_features, bias)

    def reset_parameters(self):
        """
        Reinitialize model parameters.
        """
        self.weight_init(self.weight)
        if self.bias is not None:
            self.bias_init(self.bias)

    def forward(self, inputs):
        """
        Args:
            inputs (dict of torch.Tensor): SchNetPack format dictionary of input tensors.

        Returns:
            torch.Tensor: Output of the dense layer.
        """
        y = super(Dense, self).forward(inputs)
        if self.activation:
            y = self.activation(y)

        return y


class GetItem(nn.Module, Hyperparameters):
    """
    Extracts a single item from the standard SchNetPack input dictionary.

    Args:
        key (str): Property to be extracted from SchNetPack input tensors.
    """

    def __init__(self, key):
        nn.Module.__init__(self)
        Hyperparameters.__init__(self, locals())
        self.key = key

    def forward(self, input):
        """
        Args:
            input (dict of torch.Tensor): SchNetPack format dictionary of input tensors.

        Returns:
            torch.Tensor: Extracted item.
        """
        return input[self.key]


class ScaleShift(nn.Module, Hyperparameters):
    """
    Standardization layer encoding the standardization of output layers according to:
    :math:`X_\sigma = (X - \mu_X) / \sigma_X`

    Args:
        mean (torch.Tensor): Mean of data.
        stddev (torch.Tensor): Standard deviation of data.
    """

    def __init__(self, mean, stddev):
        nn.Module.__init__(self)
        Hyperparameters.__init__(self, locals())
        self.register_buffer('mean', mean)
        self.register_buffer('stddev', stddev)

    def forward(self, input):
        """
        Args:
            input (torch.Tensor): Input data.

        Returns:
            torch.Tensor: Transformed data.
        """
        y = input * self.stddev + self.mean
        return y


class Standardize(nn.Module, Hyperparameters):
    """
    Standardization routine for NN close to input,
    e.g. symmetry functions. Values of mean and sttdev must
    be computed via pass over data set.

    Args:
        mean (torch.Tensor): Mean of data.
        stddev (torch.Tensor): Standard deviation of data.
        eps (float): Small offset to avoid zero division.
    """

    def __init__(self, mean, stddev, eps=1e-9):
        nn.Module.__init__(self)
        Hyperparameters.__init__(self, locals())
        self.register_buffer('mean', mean)
        self.register_buffer('stddev', stddev)
        self.register_buffer('eps', torch.ones_like(stddev) * eps)

    def forward(self, input):
        """
        Args:
            input (torch.Tensor): Input data.

        Returns:
            torch.Tensor: Transformed data.
        """
        # Add small number to catch divide by zero
        y = (input - self.mean) / (self.stddev + self.eps)
        return y


class Aggregate(nn.Module, Hyperparameters):
    """
    Pooling layer with optional masking

    Args:
        axis (int): pooling axis
        mean (bool): use average instead of sum pooling
    """

<<<<<<< HEAD
    def __init__(self, axis, mean=False):
        Hyperparameters.__init__(self, locals())
=======
    def __init__(self, axis, mean=False, keepdim=True):
>>>>>>> 76b112b3
        self.average = mean
        self.axis = axis
        self.keepdim = keepdim
        super(Aggregate, self).__init__()

    def forward(self, input, mask=None):
        """
        Args:
            input (torch.Tensor): Input tensor to be pooled.
            mask (torch.Tensor): Mask to be applied (e.g. neighbors mask)

        Returns:
            torch.Tensor: Pooled tensor.
        """
        if mask is not None:
            input = input * mask[..., None]
        y = torch.sum(input, self.axis)

        if self.average:
            if mask is not None:
                N = torch.sum(mask, self.axis, keepdim=self.keepdim)
                N = torch.max(N, other=torch.ones_like(N))
            else:
                N = input.size(self.axis)
            y = y / N

        return y<|MERGE_RESOLUTION|>--- conflicted
+++ resolved
@@ -147,16 +147,11 @@
         mean (bool): use average instead of sum pooling
     """
 
-<<<<<<< HEAD
-    def __init__(self, axis, mean=False):
+    def __init__(self, axis, mean=False, keepdim=True):
         Hyperparameters.__init__(self, locals())
-=======
-    def __init__(self, axis, mean=False, keepdim=True):
->>>>>>> 76b112b3
         self.average = mean
         self.axis = axis
         self.keepdim = keepdim
-        super(Aggregate, self).__init__()
 
     def forward(self, input, mask=None):
         """
