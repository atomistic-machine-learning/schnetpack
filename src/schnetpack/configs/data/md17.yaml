_target_: schnetpack.datasets.MD17

datapath: ${data_dir}/${data.molecule}.db  # data_dir is specified in train.yaml
molecule: aspirin
batch_size: 10
num_train: 950
num_val: 50
num_test: null
<<<<<<< HEAD
num_workers: 0
=======
num_workers: 8
>>>>>>> bd09d1a9
<|MERGE_RESOLUTION|>--- conflicted
+++ resolved
@@ -6,8 +6,4 @@
 num_train: 950
 num_val: 50
 num_test: null
-<<<<<<< HEAD
-num_workers: 0
-=======
-num_workers: 8
->>>>>>> bd09d1a9
+num_workers: 8