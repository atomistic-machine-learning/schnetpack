defaults:
  - default_trainer

gpus: 1
min_epochs: 1
max_epochs: 1

# prints
<<<<<<< HEAD
detect_anomaly: True
=======
>>>>>>> 8db4ba6e
weights_summary: null
profiler: simple
<|MERGE_RESOLUTION|>--- conflicted
+++ resolved
@@ -3,12 +3,9 @@
 
 gpus: 1
 min_epochs: 1
-max_epochs: 1
+max_epochs: 3
 
 # prints
-<<<<<<< HEAD
 detect_anomaly: True
-=======
->>>>>>> 8db4ba6e
 weights_summary: null
 profiler: simple
