--- conflicted
+++ resolved
@@ -10,10 +10,7 @@
 
 __all__ = [
     "ASENeighborList",
-<<<<<<< HEAD
-=======
     "TorchNeighborList",
->>>>>>> 4d3f9467
     "CastMap",
     "CastTo32",
     "SubtractCenterOfMass",
