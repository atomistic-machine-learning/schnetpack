import os

import numpy as np
from ase import Atoms
from ase.db import connect
from ase.units import eV

import schnetpack as spk
from schnetpack.data import AtomsDataError, AtomsDataSubset
from schnetpack.datasets import DownloadableAtomsData

__all__ = ["MaterialsProject"]


class MaterialsProject(DownloadableAtomsData):
    """Materials Project (MP) database of bulk crystals.

    This class adds convenient functions to download Materials Project data into
    pytorch.

    Args:
        dbpath (str): path to directory containing database.
        cutoff (float): cutoff for bulk interactions.
        apikey (str, optional): materials project key needed to download the data.
        download (bool, optional): enable downloading if database does not exists.
        subset (list, optional): Deprecated! Do not use! Subsets are created with
            AtomsDataSubset class.
        load_only (list, optional): reduced set of properties to be loaded
        collect_triples (bool, optional): Set to True if angular features are needed.
        environment_provider (spk.environment.BaseEnvironmentProvider): define how
            neighborhood is calculated
            (default=spk.environment.SimpleEnvironmentProvider).

    """

    # properties
    EformationPerAtom = "formation_energy_per_atom"
    EPerAtom = "energy_per_atom"
    BandGap = "band_gap"
    TotalMagnetization = "total_magnetization"

    def __init__(
        self,
        dbpath,
        apikey=None,
        download=True,
        subset=None,
        load_only=None,
        collect_triples=False,
        environment_provider=spk.environment.SimpleEnvironmentProvider(),
    ):

        available_properties = [
            MaterialsProject.EformationPerAtom,
            MaterialsProject.EPerAtom,
            MaterialsProject.BandGap,
            MaterialsProject.TotalMagnetization,
        ]

        units = [eV, eV, eV, 1.0]

        self.apikey = apikey

        super(MaterialsProject, self).__init__(
            dbpath=dbpath,
            subset=subset,
            load_only=load_only,
            environment_provider=environment_provider,
            collect_triples=collect_triples,
            available_properties=available_properties,
            units=units,
            download=download,
        )

    def create_subset(self, idx):
        idx = np.array(idx)
        subidx = idx if self.subset is None else np.array(self.subset)[idx]

        return MaterialsProject(
            dbpath=self.dbpath,
            download=False,
            subset=subidx,
            load_only=self.load_only,
            collect_triples=self.collect_triples,
            environment_provider=self.environment_provider,
        )

    def at_timestamp(self, timestamp):
        """
        Returns a new dataset that only consists of items created before
        the given timestamp.

        Args:
            timestamp (str): timestamp

        Returns:
            schnetpack.datasets.matproj.MaterialsProject: dataset with subset of
                original data
        """
        with connect(self.dbpath) as conn:
            rows = conn.select(columns=["id", "key_value_pairs"])
            idxs = []
            timestamps = []
            for row in rows:
                idxs.append(row.id - 1)
                timestamps.append(row.key_value_pairs["created_at"])
        idxs = np.array(idxs)
        timestamps = np.array(timestamps)
        return AtomsDataSubset(self, idxs[timestamps <= timestamp])

    def _download(self):
        """
        Downloads dataset provided it does not exist in self.path

        Returns:
            works (bool): true if download succeeded or file already exists
        """
        if self.apikey is None:
            raise AtomsDataError(
                "Provide a valid API key in order to download the "
                "Materials Project data!"
            )
        try:
            from pymatgen.ext.matproj import MPRester
            from pymatgen.core import Structure
            import pymatgen as pmg
        except:
            raise ImportError(
                "In order to download Materials Project data, you have to install "
                "pymatgen"
            )

<<<<<<< HEAD
        # collect data
        atms_list = []
        properties_list = []
        with MPRester(self.apikey) as m:
            for N in range(1, 9):
                for nsites in range(0, 300, 30):
                    ns = {"$lt": nsites + 31, "$gt": nsites}
                    query = m.query(
                        criteria={
                            "nelements": N,
                            "is_compatible": True,
                            "nsites": ns,
                        },
                        properties=[
                            "structure",
                            "energy_per_atom",
                            "formation_energy_per_atom",
                            "total_magnetization",
                            "band_gap",
                            "material_id",
                            "warnings",
                            "created_at",
                        ],
                    )
                    for k, q in enumerate(query):
                        s = q["structure"]
                        if type(s) is Structure:
                            at = Atoms(
                                numbers=s.atomic_numbers,
                                positions=s.cart_coords,
                                cell=s.lattice.matrix,
                                pbc=True,
                            )
                            data = {
                                MaterialsProject.EPerAtom: q["energy_per_atom"],
                                MaterialsProject.EformationPerAtom: q[
                                    "formation_energy_per_atom"
                                ],
                                MaterialsProject.TotalMagnetization: q[
                                    "total_magnetization"
                                ],
                                MaterialsProject.BandGap: q["band_gap"],
                            }
                            if q["created_at"] <= "2017-12-04 14:20":
                                atms_list.append(at)
                                properties_list.append(data)

        # write systems to database
        self.add_systems(atms_list, property_list=properties_list)
=======
        with connect(self.dbpath) as con:
            with MPRester(self.apikey) as m:
                for N in range(1, 9):
                    for nsites in range(0, 300, 30):
                        ns = {"$lt": nsites + 31, "$gt": nsites}
                        query = m.query(
                            criteria={
                                "nelements": N,
                                "is_compatible": True,
                                "nsites": ns,
                            },
                            properties=[
                                "structure",
                                "energy_per_atom",
                                "formation_energy_per_atom",
                                "total_magnetization",
                                "band_gap",
                                "material_id",
                                "warnings",
                                "created_at",
                            ],
                        )

                        for k, q in enumerate(query):
                            s = q["structure"]
                            if type(s) is Structure:
                                at = Atoms(
                                    numbers=s.atomic_numbers,
                                    positions=s.cart_coords,
                                    cell=s.lattice.matrix,
                                    pbc=True,
                                )
                                con.write(
                                    at,
                                    data={
                                        MaterialsProject.EPerAtom: q["energy_per_atom"],
                                        MaterialsProject.EformationPerAtom: q[
                                            "formation_energy_per_atom"
                                        ],
                                        MaterialsProject.TotalMagnetization: q[
                                            "total_magnetization"
                                        ],
                                        MaterialsProject.BandGap: q["band_gap"],
                                    },
                                    key_value_pairs={
                                        "material_id": q["material_id"],
                                        "created_at": q["created_at"],
                                    },
                                )
>>>>>>> 9db839db
        self.set_metadata({})<|MERGE_RESOLUTION|>--- conflicted
+++ resolved
@@ -130,10 +130,10 @@
                 "pymatgen"
             )
 
-<<<<<<< HEAD
         # collect data
         atms_list = []
         properties_list = []
+        key_value_pairs_list = []
         with MPRester(self.apikey) as m:
             for N in range(1, 9):
                 for nsites in range(0, 300, 30):
@@ -158,77 +158,37 @@
                     for k, q in enumerate(query):
                         s = q["structure"]
                         if type(s) is Structure:
-                            at = Atoms(
-                                numbers=s.atomic_numbers,
-                                positions=s.cart_coords,
-                                cell=s.lattice.matrix,
-                                pbc=True,
-                            )
-                            data = {
-                                MaterialsProject.EPerAtom: q["energy_per_atom"],
-                                MaterialsProject.EformationPerAtom: q[
-                                    "formation_energy_per_atom"
-                                ],
-                                MaterialsProject.TotalMagnetization: q[
-                                    "total_magnetization"
-                                ],
-                                MaterialsProject.BandGap: q["band_gap"],
-                            }
-                            if q["created_at"] <= "2017-12-04 14:20":
-                                atms_list.append(at)
-                                properties_list.append(data)
-
-        # write systems to database
-        self.add_systems(atms_list, property_list=properties_list)
-=======
-        with connect(self.dbpath) as con:
-            with MPRester(self.apikey) as m:
-                for N in range(1, 9):
-                    for nsites in range(0, 300, 30):
-                        ns = {"$lt": nsites + 31, "$gt": nsites}
-                        query = m.query(
-                            criteria={
-                                "nelements": N,
-                                "is_compatible": True,
-                                "nsites": ns,
-                            },
-                            properties=[
-                                "structure",
-                                "energy_per_atom",
-                                "formation_energy_per_atom",
-                                "total_magnetization",
-                                "band_gap",
-                                "material_id",
-                                "warnings",
-                                "created_at",
-                            ],
-                        )
-
-                        for k, q in enumerate(query):
-                            s = q["structure"]
-                            if type(s) is Structure:
-                                at = Atoms(
+                            atms_list.append(
+                                Atoms(
                                     numbers=s.atomic_numbers,
                                     positions=s.cart_coords,
                                     cell=s.lattice.matrix,
                                     pbc=True,
                                 )
-                                con.write(
-                                    at,
-                                    data={
-                                        MaterialsProject.EPerAtom: q["energy_per_atom"],
-                                        MaterialsProject.EformationPerAtom: q[
-                                            "formation_energy_per_atom"
-                                        ],
-                                        MaterialsProject.TotalMagnetization: q[
-                                            "total_magnetization"
-                                        ],
-                                        MaterialsProject.BandGap: q["band_gap"],
-                                    },
-                                    key_value_pairs={
-                                        "material_id": q["material_id"],
-                                        "created_at": q["created_at"],
-                                    },
-                                )
->>>>>>> 9db839db
+                            )
+                            properties_list.append(
+                                {
+                                    MaterialsProject.EPerAtom: q["energy_per_atom"],
+                                    MaterialsProject.EformationPerAtom: q[
+                                        "formation_energy_per_atom"
+                                    ],
+                                    MaterialsProject.TotalMagnetization: q[
+                                        "total_magnetization"
+                                    ],
+                                    MaterialsProject.BandGap: q["band_gap"],
+                                }
+                            )
+                            key_value_pairs_list.append(
+                                {
+                                    "material_id": q["material_id"],
+                                    "created_at": q["created_at"],
+                                }
+                            )
+
+        # write systems to database
+        self.add_systems(
+            atms_list,
+            property_list=properties_list,
+            key_value_pairs_list=key_value_pairs_list,
+        )
         self.set_metadata({})