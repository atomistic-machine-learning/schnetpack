import os

import numpy as np
from ase import Atoms
from ase.db import connect
from ase.units import eV

import schnetpack as spk
from schnetpack.data import AtomsDataError, AtomsDataSubset
from schnetpack.datasets import DownloadableAtomsData

__all__ = ["MaterialsProject"]


class MaterialsProject(DownloadableAtomsData):
    """Materials Project (MP) database of bulk crystals.

    This class adds convenient functions to download Materials Project data into
    pytorch.

    Args:
        dbpath (str): path to directory containing database.
        cutoff (float): cutoff for bulk interactions.
        apikey (str, optional): materials project key needed to download the data.
        download (bool, optional): enable downloading if database does not exists.
        subset (list, optional): Deprecated! Do not use! Subsets are created with
            AtomsDataSubset class.
        load_only (list, optional): reduced set of properties to be loaded
        collect_triples (bool, optional): Set to True if angular features are needed.
        environment_provider (spk.environment.BaseEnvironmentProvider): define how
            neighborhood is calculated
            (default=spk.environment.SimpleEnvironmentProvider).

    """

    # properties
    EformationPerAtom = "formation_energy_per_atom"
    EPerAtom = "energy_per_atom"
    BandGap = "band_gap"
    TotalMagnetization = "total_magnetization"

    def __init__(
        self,
        dbpath,
        apikey=None,
        download=True,
        subset=None,
        load_only=None,
        collect_triples=False,
        environment_provider=spk.environment.SimpleEnvironmentProvider(),
    ):

        available_properties = [
            MaterialsProject.EformationPerAtom,
            MaterialsProject.EPerAtom,
            MaterialsProject.BandGap,
            MaterialsProject.TotalMagnetization,
        ]

        units = [eV, eV, eV, 1.0]

        self.apikey = apikey

        super(MaterialsProject, self).__init__(
            dbpath=dbpath,
            subset=subset,
            load_only=load_only,
            environment_provider=environment_provider,
            collect_triples=collect_triples,
            available_properties=available_properties,
            units=units,
            download=download,
        )

    def create_subset(self, idx):
        idx = np.array(idx)
        subidx = idx if self.subset is None else np.array(self.subset)[idx]

        return MaterialsProject(
            dbpath=self.dbpath,
            download=False,
            subset=subidx,
            load_only=self.load_only,
            collect_triples=self.collect_triples,
            environment_provider=self.environment_provider,
        )

    def at_timestamp(self, timestamp):
        """
        Returns a new dataset that only consists of items created before
        the given timestamp.

        Args:
            timestamp (str): timestamp

        Returns:
            schnetpack.datasets.matproj.MaterialsProject: dataset with subset of
                original data
        """
        with connect(self.dbpath) as conn:
            rows = conn.select(columns=["id", "key_value_pairs"])
            idxs = []
            timestamps = []
            for row in rows:
                idxs.append(row.id - 1)
                timestamps.append(row.key_value_pairs["created_at"])
        idxs = np.array(idxs)
        timestamps = np.array(timestamps)
        return AtomsDataSubset(self, idxs[timestamps <= timestamp])

    def _download(self):
        """
        Downloads dataset provided it does not exist in self.path

        Returns:
            works (bool): true if download succeeded or file already exists
        """
        if self.apikey is None:
            raise AtomsDataError(
                "Provide a valid API key in order to download the "
                "Materials Project data!"
            )
        try:
            from pymatgen.ext.matproj import MPRester
            from pymatgen.core import Structure
            import pymatgen as pmg
        except:
            raise ImportError(
                "In order to download Materials Project data, you have to install "
                "pymatgen"
            )

<<<<<<< HEAD
        # collect data
        atms_list = []
        properties_list = []
        key_value_pairs_list = []
        with MPRester(self.apikey) as m:
            for N in range(1, 9):
                for nsites in range(0, 300, 30):
                    ns = {"$lt": nsites + 31, "$gt": nsites}
                    query = m.query(
                        criteria={
                            "nelements": N,
                            "is_compatible": True,
                            "nsites": ns,
                        },
                        properties=[
                            "structure",
                            "energy_per_atom",
                            "formation_energy_per_atom",
                            "total_magnetization",
                            "band_gap",
                            "material_id",
                            "warnings",
                            "created_at",
                        ],
                    )
                    for k, q in enumerate(query):
                        s = q["structure"]
                        if type(s) is Structure:
                            atms_list.append(
                                Atoms(
=======
        with connect(self.dbpath) as con:
            with MPRester(self.apikey) as m:
                for N in range(1, 9):
                    for nsites in range(0, 300, 30):
                        ns = {"$lt": nsites + 31, "$gt": nsites}
                        query = m.query(
                            criteria={
                                "nelements": N,
                                "is_compatible": True,
                                "nsites": ns,
                            },
                            properties=[
                                "structure",
                                "energy_per_atom",
                                "formation_energy_per_atom",
                                "total_magnetization",
                                "band_gap",
                                "material_id",
                                "warnings",
                                "created_at",
                            ],
                        )

                        for k, q in enumerate(query):
                            s = q["structure"]
                            if type(s) is Structure:
                                at = Atoms(
>>>>>>> 73eb6a9d
                                    numbers=s.atomic_numbers,
                                    positions=s.cart_coords,
                                    cell=s.lattice.matrix,
                                    pbc=True,
                                )
<<<<<<< HEAD
                            )
                            properties_list.append(
                                {
                                    MaterialsProject.EPerAtom: q["energy_per_atom"],
                                    MaterialsProject.EformationPerAtom: q[
                                        "formation_energy_per_atom"
                                    ],
                                    MaterialsProject.TotalMagnetization: q[
                                        "total_magnetization"
                                    ],
                                    MaterialsProject.BandGap: q["band_gap"],
                                }
                            )
                            key_value_pairs_list.append(
                                {
                                    "material_id": q["material_id"],
                                    "created_at": q["created_at"],
                                }
                            )

        # write systems to database
        self.add_systems(
            atms_list,
            property_list=properties_list,
            key_value_pairs_list=key_value_pairs_list,
        )
=======
                                con.write(
                                    at,
                                    data={
                                        MaterialsProject.EPerAtom: q["energy_per_atom"],
                                        MaterialsProject.EformationPerAtom: q[
                                            "formation_energy_per_atom"
                                        ],
                                        MaterialsProject.TotalMagnetization: q[
                                            "total_magnetization"
                                        ],
                                        MaterialsProject.BandGap: q["band_gap"],
                                    },
                                    key_value_pairs={
                                        "material_id": q["material_id"],
                                        "created_at": q["created_at"],
                                    },
                                )
>>>>>>> 73eb6a9d
        self.set_metadata({})<|MERGE_RESOLUTION|>--- conflicted
+++ resolved
@@ -130,7 +130,6 @@
                 "pymatgen"
             )
 
-<<<<<<< HEAD
         # collect data
         atms_list = []
         properties_list = []
@@ -161,41 +160,11 @@
                         if type(s) is Structure:
                             atms_list.append(
                                 Atoms(
-=======
-        with connect(self.dbpath) as con:
-            with MPRester(self.apikey) as m:
-                for N in range(1, 9):
-                    for nsites in range(0, 300, 30):
-                        ns = {"$lt": nsites + 31, "$gt": nsites}
-                        query = m.query(
-                            criteria={
-                                "nelements": N,
-                                "is_compatible": True,
-                                "nsites": ns,
-                            },
-                            properties=[
-                                "structure",
-                                "energy_per_atom",
-                                "formation_energy_per_atom",
-                                "total_magnetization",
-                                "band_gap",
-                                "material_id",
-                                "warnings",
-                                "created_at",
-                            ],
-                        )
-
-                        for k, q in enumerate(query):
-                            s = q["structure"]
-                            if type(s) is Structure:
-                                at = Atoms(
->>>>>>> 73eb6a9d
                                     numbers=s.atomic_numbers,
                                     positions=s.cart_coords,
                                     cell=s.lattice.matrix,
                                     pbc=True,
                                 )
-<<<<<<< HEAD
                             )
                             properties_list.append(
                                 {
@@ -222,23 +191,5 @@
             property_list=properties_list,
             key_value_pairs_list=key_value_pairs_list,
         )
-=======
-                                con.write(
-                                    at,
-                                    data={
-                                        MaterialsProject.EPerAtom: q["energy_per_atom"],
-                                        MaterialsProject.EformationPerAtom: q[
-                                            "formation_energy_per_atom"
-                                        ],
-                                        MaterialsProject.TotalMagnetization: q[
-                                            "total_magnetization"
-                                        ],
-                                        MaterialsProject.BandGap: q["band_gap"],
-                                    },
-                                    key_value_pairs={
-                                        "material_id": q["material_id"],
-                                        "created_at": q["created_at"],
-                                    },
-                                )
->>>>>>> 73eb6a9d
+
         self.set_metadata({})