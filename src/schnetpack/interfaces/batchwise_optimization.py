--- conflicted
+++ resolved
@@ -13,26 +13,17 @@
 from ase.io import write
 from ase import Atoms
 
-<<<<<<< HEAD
-from typing import Dict, Optional, List
-from pytorch_lightning import LightningModule
-=======
 from typing import Dict, Optional, List, Tuple
->>>>>>> 46fbc5dd
 
 import torch
 from torch import nn
 from schnetpack.units import convert_units
 from schnetpack.interfaces.ase_interface import AtomsConverter
 
-<<<<<<< HEAD
+
 __all__ = ["ASEBatchwiseLBFGS", "BatchwiseCalculator", "BatchwiseEnsembleCalculator", "NNEnsemble"]
-=======
->>>>>>> 46fbc5dd
-
-__all__ = ["ASEBatchwiseLBFGS", "BatchwiseCalculator", "BatchwiseEnsembleCalculator", "NNEnsemble"]
-
-<<<<<<< HEAD
+
+
 class AtomsConverterError(Exception):
     pass
 
@@ -52,40 +43,12 @@
 
     def forward(
         self,
-        x,
-    ):
-        results = {}
-        for p in self.properties:
-            results[p] = []
-
-=======
-
-class AtomsConverterError(Exception):
-    pass
-
-
-class NNEnsemble(nn.Module):
-    # TODO: integrate this into EnsembleCalculator directly
-    def __init__(self, models: nn.ModuleList, properties: List[str]):
-        super(NNEnsemble, self).__init__()
-        self.models = models
-        if type(properties) == str:
-            properties = [properties]
-        self.properties = properties
-
-    def setup(self, stage: Optional[str] = None) -> None:
-        for model in self.models:
-            model.setup(stage)
-
-    def forward(
-        self,
         x: Dict,
     ) -> Tuple:
         results = {}
         for p in self.properties:
             results[p] = []
 
->>>>>>> 46fbc5dd
         inputs = deepcopy(x)
         for model in self.models:
             x = deepcopy(inputs)
@@ -111,18 +74,6 @@
 
     def __init__(
         self,
-<<<<<<< HEAD
-        model_file,
-        atoms_converter,
-        device="cpu",
-        auxiliary_output_modules=None,
-        energy_key="energy",
-        force_key="forces",
-        stress_key: Optional[str] = None,
-        energy_unit="eV",
-        position_unit="Ang",
-        dtype=torch.float32,
-=======
         model: nn.Module or str,
         atoms_converter: AtomsConverter,
         device: str or torch.device = "cpu",
@@ -133,7 +84,6 @@
         energy_unit: str = "eV",
         position_unit: str = "Ang",
         dtype: torch.dtype = torch.float32,
->>>>>>> 46fbc5dd
     ):
         """
         model:
@@ -145,43 +95,25 @@
         device:
             device used for calculations (default="cpu")
 
-<<<<<<< HEAD
-        auxiliary_output_modules: torch.nn.Module
-            auxiliary module to manipulate output properties (e.g., prior energy or forces)
-
-        energy_key: str
-=======
         auxiliary_output_modules:
             auxiliary module to manipulate output properties (e.g., prior energy or forces)
 
         energy_key:
->>>>>>> 46fbc5dd
             name of energies in model (default="energy")
 
         force_key:
             name of forces in model (default="forces")
 
-<<<<<<< HEAD
-        stress_key: str
-            name of stress in model (default=None)
-
-        energy_unit: str, float
-=======
         stress_key:
             name of stress in model (default=None)
 
         energy_unit:
->>>>>>> 46fbc5dd
             energy units used by model (default="eV")
 
         position_unit:
             position units used by model (default="Angstrom")
 
-<<<<<<< HEAD
-        dtype: torch.dtype
-=======
         dtype:
->>>>>>> 46fbc5dd
             required data type for the model input (default: torch.float32)
         """
 
@@ -193,10 +125,6 @@
         self.device = device
         self.dtype = dtype
         self.atoms_converter = atoms_converter
-<<<<<<< HEAD
-        self.model_file = model_file
-=======
->>>>>>> 46fbc5dd
         self.auxiliary_output_modules = auxiliary_output_modules or []
 
         self.energy_key = energy_key
@@ -215,19 +143,6 @@
         if self.stress_key is not None:
             self.property_units[self.stress_key] = self.energy_conversion / self.position_conversion ** 3
 
-<<<<<<< HEAD
-        if model_file:
-            self._load_model(model_file)
-
-    def _load_model(self, model_file):
-        model = torch.load(model_file, map_location="cpu").to(torch.float64)
-        for auxiliary_output_module in self.auxiliary_output_modules:
-            model.output_modules.insert(1, auxiliary_output_module)
-        self.model = model.eval()
-        self.model.to(device=self.device, dtype=self.dtype)
-
-    def _requires_calculation(self, property_keys, atoms):
-=======
         # load model from path if needed
         if type(model) == str:
             model = self._load_model(model)
@@ -244,7 +159,6 @@
         self.model.to(device=self.device, dtype=self.dtype)
 
     def _requires_calculation(self, property_keys: List[str], atoms: List[ase.Atoms]):
->>>>>>> 46fbc5dd
         if self.results is None:
             return True
         for name in property_keys:
@@ -256,19 +170,11 @@
             if atom != atom_ref:
                 return True
 
-<<<<<<< HEAD
-    def get_forces(self, atoms, fixed_atoms_mask=None):
-        """
-        atoms: List[ase.Atoms]
-
-        fixed_atoms_mask: list(int)
-=======
     def get_forces(self, atoms: List[ase.Atoms], fixed_atoms_mask: Optional[List[int]] = None) -> np.array:
         """
         atoms:
 
         fixed_atoms_mask:
->>>>>>> 46fbc5dd
             list of indices corresponding to atoms with positions fixed in space.
         """
         if self._requires_calculation(property_keys=[self.energy_key, self.force_key], atoms=atoms):
@@ -283,11 +189,7 @@
             self.calculate(atoms)
         return self.results[self.energy_key]
 
-<<<<<<< HEAD
-    def calculate(self, atoms):
-=======
     def calculate(self, atoms: List[ase.Atoms]) -> None:
->>>>>>> 46fbc5dd
         property_keys = list(self.property_units.keys())
         inputs = self.atoms_converter(atoms)
         model_results = self.model(inputs)
@@ -318,53 +220,6 @@
     # TODO: inherit from SpkEnsembleCalculator
     def __init__(
         self,
-<<<<<<< HEAD
-        models_dir,
-        atoms_converter,
-        device="cpu",
-        auxiliary_output_modules=None,
-        energy_key="energy",
-        force_key="forces",
-        stress_key: Optional[str] = None,
-        energy_unit="eV",
-        position_unit="Ang",
-        dtype=torch.float32,
-    ):
-        """
-        models_dir: str
-            directory of trained models
-
-        atoms_converter: schnetpack.interfaces.AtomsConverter
-            Class used to convert ase Atoms objects to schnetpack input
-
-        device: torch.device
-            device used for calculations (default="cpu")
-
-        auxiliary_output_modules: torch.nn.Module
-            auxiliary module to manipulate output properties (e.g., prior energy or forces)
-
-        energy_key: str
-            name of energies in model (default="energy")
-
-        force_key: str
-            name of forces in model (default="forces")
-
-        energy_unit: str, float
-            energy units used by model (default="eV")
-
-        stress_key: str
-            name of stress in model (default=None)
-
-        position_unit: str, float
-            position units used by model (default="Angstrom")
-
-        dtype: torch.dtype
-            required data type for the model input (default: torch.float32)
-        """
-
-        super(BatchwiseEnsembleCalculator, self).__init__(
-            model_file=None,
-=======
         model: str or nn.ModuleList,
         atoms_converter: AtomsConverter,
         device: str or torch.device = "cpu",
@@ -409,7 +264,6 @@
         """
         super(BatchwiseEnsembleCalculator, self).__init__(
             model=model,
->>>>>>> 46fbc5dd
             atoms_converter=atoms_converter,
             device=device,
             auxiliary_output_modules=auxiliary_output_modules,
@@ -419,39 +273,9 @@
             energy_unit=energy_unit,
             position_unit=position_unit,
             dtype=dtype,
-<<<<<<< HEAD
-        )
-        self._load_model(models_dir)
-
-    def _load_model(self, models_dir):
-        # load nn model ensemble
-        model_names = os.listdir(models_dir)
-        model_paths = [
-            os.path.join(models_dir, model_name) for model_name in model_names
-        ]
-
-        models = []
-        for m_path in model_paths:
-            m = torch.load(
-                os.path.join(m_path, "best_model"), map_location="cpu"
-            ).to(torch.float64)
-            for auxiliary_output_module in self.auxiliary_output_modules:
-                m.output_modules.insert(1, auxiliary_output_module)
-            m = m.eval()
-            m.to(device=self.device, dtype=self.dtype)
-            models.append(m)
-        models = torch.nn.ModuleList(models)
-
-        self.model = NNEnsemble(
-            models=models, properties=[self.energy_key, self.force_key]
-=======
->>>>>>> 46fbc5dd
         )
         self.model = self.model.eval()
 
-<<<<<<< HEAD
-    def calculate(self, atoms):
-=======
     def _load_model(self, model: str) -> nn.ModuleList:
         # get model paths
         model_names = os.listdir(model)
@@ -482,7 +306,6 @@
         self.model = ensemble.eval().to(device=self.device, dtype=self.dtype)
 
     def calculate(self, atoms: List[ase.Atoms]) -> None:
->>>>>>> 46fbc5dd
         property_keys = list(self.property_units.keys())
         inputs = self.atoms_converter(atoms)
         model_results, stds = self.model(inputs)
@@ -845,17 +668,10 @@
             steps to converge might be less if a lower value is used. However,
             a lower value also means risk of instability.
 
-<<<<<<< HEAD
-        use_line_search: boolean
-            Not implemented yet.
-
-        master: boolean
-=======
         use_line_search:
             Not implemented yet.
 
         master:
->>>>>>> 46fbc5dd
             Defaults to None, which causes only rank 0 to save files.  If
             set to true, this rank will save files.
 
@@ -1058,11 +874,7 @@
                     dr[first_idx:last_idx] *= self.maxstep / longest_step
         return dr
 
-<<<<<<< HEAD
-    def update(self, r, f, r0, f0):
-=======
     def update(self, r: np.array, f: np.array, r0: np.array, f0: np.array) -> None:
->>>>>>> 46fbc5dd
         """Update everything that is kept in memory
 
         This function is mostly here to allow for replay_trajectory.
