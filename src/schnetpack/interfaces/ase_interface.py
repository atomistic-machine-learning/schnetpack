"""
This module provides a ASE calculator class [#ase1]_ for SchNetPack models, as
well as a general Interface to all ASE calculation methods, such as geometry
optimisation, normal mode computation and molecular dynamics simulations.

References
----------
.. [#ase1] Larsen, Mortensen, Blomqvist, Castelli, Christensen, Dułak, Friis,
    Groves, Hammer, Hargus: The atomic simulation environment -- a Python
    library for working with atoms.
    Journal of Physics: Condensed Matter, 9, 27. 2017.
"""

import os

import ase
from ase import units
from ase.constraints import FixAtoms
from ase.calculators.calculator import Calculator, all_changes
from ase.io import read, write
from ase.io.trajectory import Trajectory
from ase.md import VelocityVerlet, Langevin, MDLogger
from ase.md.velocitydistribution import (
    MaxwellBoltzmannDistribution,
    Stationary,
    ZeroRotation,
)
from ase.optimize import QuasiNewton
from ase.vibrations import Vibrations

import torch
import schnetpack
import logging
from copy import deepcopy

import schnetpack.task
from schnetpack import properties
from schnetpack.data.loader import _atoms_collate_fn
from schnetpack.transform import CastTo32, CastTo64
from schnetpack.units import convert_units
from schnetpack.utils import load_model
from schnetpack.md.utils import activate_model_stress

from typing import Optional, List, Union, Dict
from ase import Atoms

log = logging.getLogger(__name__)

__all__ = ["SpkCalculator", "AseInterface", "AtomsConverter"]


class AtomsConverterError(Exception):
    pass


class AtomsConverter:
    """
    Convert ASE atoms to SchNetPack input batch format for model prediction.

    """

    def __init__(
        self,
        neighbor_list: Union[schnetpack.transform.Transform, None],
        transforms: Union[
            schnetpack.transform.Transform, List[schnetpack.transform.Transform]
        ] = None,
        device: Union[str, torch.device] = "cpu",
        dtype: torch.dtype = torch.float32,
        additional_inputs: Dict[str, torch.Tensor] = None,
    ):
        """
        Args:
            neighbor_list (schnetpack.transform.Transform, None): neighbor list transform. Can be set to None incase
                that the neighbor list is contained in transforms.
            transforms: transforms for manipulating the neighbor lists. This can be either a single transform or a list
                of transforms that will be executed after the neighbor list is calculated. Such transforms may be
                useful, e.g., for filtering out certain neighbors. In case transforms are required before the neighbor
                list is calculated, neighbor_list argument can be set to None and a list of transforms including the
                neighbor list can be passed as transform argument. The transforms will be executed in the order of
                their appearance in the list.
            device (str, torch.device): device on which the model operates (default: cpu).
            dtype (torch.dtype): required data type for the model input (default: torch.float32).
            additional_inputs (dict): additional inputs required for some transforms.
                When setting up the AtomsConverter, those additional inputs will be
                stored to the input batch.
        """

        self.neighbor_list = deepcopy(neighbor_list)
        self.device = device
        self.dtype = dtype
        self.additional_inputs = additional_inputs or {}

        # convert transforms and neighbor_list to list
        transforms = transforms or []
        if type(transforms) != list:
            transforms = [transforms]
        neighbor_list = [] if neighbor_list is None else [neighbor_list]

        # get transforms and initialize neighbor list
        self.transforms: List[schnetpack.transform.Transform] = (
            neighbor_list + transforms
        )

        # Set numerical precision
        if dtype == torch.float32:
            self.transforms.append(CastTo32())
        elif dtype == torch.float64:
            self.transforms.append(CastTo64())
        else:
            raise AtomsConverterError(f"Unrecognized precision {dtype}")

    def __call__(self, atoms: List[Atoms] or Atoms):
        """

        Args:
            atoms (list or ase.Atoms): list of ASE atoms objects or single ASE atoms object.

        Returns:
            dict[str, torch.Tensor]: input batch for model.
        """

        # check input type and prepare for conversion
        if type(atoms) == list:
            pass
        elif type(atoms) == ase.Atoms:
            atoms = [atoms]
        else:
            raise TypeError(
                "atoms is type {}, but should be either list or ase.Atoms object".format(
                    type(atoms)
                )
            )

        inputs_batch = []
        for at_idx, at in enumerate(atoms):

            inputs = {
                properties.n_atoms: torch.tensor([at.get_global_number_of_atoms()]),
                properties.Z: torch.from_numpy(at.get_atomic_numbers()),
                properties.R: torch.from_numpy(at.get_positions()),
                properties.cell: torch.from_numpy(at.get_cell().array).view(-1, 3, 3),
                properties.pbc: torch.from_numpy(at.get_pbc()).view(-1, 3),
            }

            # specify sample index
            inputs.update({properties.idx: torch.tensor([at_idx])})

            # add additional inputs (specified in AtomsConverter __init__)
            inputs.update(self.additional_inputs)

            for transform in self.transforms:
                inputs = transform(inputs)
            inputs_batch.append(inputs)

        inputs = _atoms_collate_fn(inputs_batch)

        # Move input batch to device
        inputs = {p: inputs[p].to(self.device) for p in inputs}

        return inputs


class SpkCalculatorError(Exception):
    pass


class SpkCalculator(Calculator):
    """
    ASE calculator for schnetpack machine learning models.

    """

    energy = "energy"
    forces = "forces"
    stress = "stress"
    implemented_properties = [energy, forces, stress]

    def __init__(
        self,
<<<<<<< HEAD
        model_file: Union[str, schnetpack.model.AtomisticModel],
=======
        model_file: Union[str, torch.nn.Module],
>>>>>>> 62b1a145
        neighbor_list: schnetpack.transform.Transform,
        energy_key: str = "energy",
        force_key: str = "forces",
        stress_key: Optional[str] = None,
        energy_unit: Union[str, float] = "kcal/mol",
        position_unit: Union[str, float] = "Angstrom",
        device: Union[str, torch.device] = "cpu",
        dtype: torch.dtype = torch.float32,
        converter: callable = AtomsConverter,
        transforms: Union[
            schnetpack.transform.Transform, List[schnetpack.transform.Transform]
        ] = None,
        additional_inputs: Dict[str, torch.Tensor] = None,
        **kwargs,
    ):
        """
        Args:
            model_file (str): either path to trained model or model object
            neighbor_list (schnetpack.transform.Transform): SchNetPack neighbor list
            energy_key (str): name of energies in model (default="energy")
            force_key (str): name of forces in model (default="forces")
            stress_key (str): name of stress tensor in model. Will not be computed if set to None (default=None)
            energy_unit (str, float): energy units used by model (default="kcal/mol")
            position_unit (str, float): position units used by model (default="Angstrom")
            device (torch.device): device used for calculations (default="cpu")
            dtype (torch.dtype): select model precision (default=float32)
            converter (callable): converter used to set up input batches
            transforms (schnetpack.transform.Transform, list): transforms for the converter. More information
                can be found in the AtomsConverter docstring.
            additional_inputs (dict): additional inputs required for some transforms in the converter.
            **kwargs: Additional arguments for basic ase calculator class
        """
        Calculator.__init__(self, **kwargs)

        self.converter = converter(
            neighbor_list=neighbor_list,
            device=device,
            dtype=dtype,
            transforms=transforms,
            additional_inputs=additional_inputs,
        )

        self.energy_key = energy_key
        self.force_key = force_key
        self.stress_key = stress_key

        # Mapping between ASE names and model outputs
        self.property_map = {
            self.energy: energy_key,
            self.forces: force_key,
            self.stress: stress_key,
        }

        self.model = self._load_model(model_file)
        self.model.to(device=device, dtype=dtype)

        # set up basic conversion factors
        self.energy_conversion = convert_units(energy_unit, "eV")
        self.position_conversion = convert_units(position_unit, "Angstrom")

        # Unit conversion to default ASE units
        self.property_units = {
            self.energy: self.energy_conversion,
            self.forces: self.energy_conversion / self.position_conversion,
            self.stress: self.energy_conversion / self.position_conversion**3,
        }

        # Container for basic ml model ouputs
        self.model_results = None

    def _load_model(
<<<<<<< HEAD
        self, model_file: Union[str, schnetpack.model.AtomisticModel]
    ) -> schnetpack.model.AtomisticModel:
=======
        self, model_file: Union[str, schnetpack.model.AtomisticModel, torch.nn.Module]
    ) -> Union[schnetpack.model.AtomisticModel, torch.nn.Module]:
>>>>>>> 62b1a145
        """
        Load an individual model, activate stress computation

        Args:
            model_file (None): Either path to model or model object

        Returns:
           AtomisticTask: loaded schnetpack model
        """

        if isinstance(model_file, str):
            log.info("Loading model from {:s}".format(model_file))
<<<<<<< HEAD
            # load model and keep it on CPU, device can be changed afterwards
            model = load_model(model_file, device=torch.device("cpu")).to(torch.float64)
=======
            model = load_model(model_file, device=torch.device(self.device)).to(
                torch.float64
            )
>>>>>>> 62b1a145

        else:
            log.info("Loading model from Model object")
            model = model_file

        model = model.eval()

        if self.stress_key is not None:
            log.info("Activating stress computation...")
            model = activate_model_stress(model, self.stress_key)

        return model

    def calculate(
        self,
        atoms: ase.Atoms = None,
        properties: List[str] = ["energy"],
        system_changes: List[str] = all_changes,
    ):
        """
        Args:
            atoms (ase.Atoms): ASE atoms object.
            properties (list of str): select properties computed and stored to results.
            system_changes (list of str): List of changes for ASE.
        """
        # First call original calculator to set atoms attribute
        # (see https://wiki.fysik.dtu.dk/ase/_modules/ase/calculators/calculator.html#Calculator)

        if self.calculation_required(atoms, properties):
            Calculator.calculate(self, atoms)

            # Convert to schnetpack input format
            model_inputs = self.converter(atoms)
            model_results = self.model(model_inputs)

            results = {}
            # TODO: use index information to slice everything properly
            for prop in properties:
                model_prop = self.property_map[prop]

                if model_prop in model_results:
                    if prop == self.energy:
                        # ase calculator should return scalar energy
                        results[prop] = (
                            model_results[model_prop].cpu().data.numpy().item()
                            * self.property_units[prop]
                        )
                    elif prop == self.stress:
                        # squeeze stress dimension [1, 3, 3] of spk to [3, 3] of ase
                        results[prop] = (
                            model_results[model_prop].cpu().data.numpy().squeeze()
                            * self.property_units[prop]
                        )
                    else:
                        results[prop] = (
                            model_results[model_prop].cpu().data.numpy()
                            * self.property_units[prop]
                        )
                else:
                    raise AtomsConverterError(
                        "'{:s}' is not a property of your model. Please "
                        "check the model "
                        "properties!".format(prop)
                    )

            self.results = results
            self.model_results = model_results


class AseInterface:
    """
    Interface for ASE calculations (optimization and molecular dynamics)
    """

    def __init__(
        self,
        molecule_path: str,
        working_dir: str,
        model_file: str,
        neighbor_list: schnetpack.transform.Transform,
        energy_key: str = "energy",
        force_key: str = "forces",
        stress_key: Optional[str] = None,
        energy_unit: Union[str, float] = "kcal/mol",
        position_unit: Union[str, float] = "Angstrom",
        device: Union[str, torch.device] = "cpu",
        dtype: torch.dtype = torch.float32,
        converter: AtomsConverter = AtomsConverter,
        optimizer_class: type = QuasiNewton,
        fixed_atoms: Optional[List[int]] = None,
        transforms: Union[
            schnetpack.transform.Transform, List[schnetpack.transform.Transform]
        ] = None,
        additional_inputs: Dict[str, torch.Tensor] = None,
    ):
        """
        Args:
            molecule_path: Path to initial geometry
            working_dir: Path to directory where files should be stored
            model_file (str): path to trained model
            neighbor_list (schnetpack.transform.Transform): SchNetPack neighbor list
            energy_key (str): name of energies in model (default="energy")
            force_key (str): name of forces in model (default="forces")
            stress_key (str): name of stress tensor in model. Will not be computed if set to None (default=None)
            energy_unit (str, float): energy units used by model (default="kcal/mol")
            position_unit (str, float): position units used by model (default="Angstrom")
            device (torch.device): device used for calculations (default="cpu")
            dtype (torch.dtype): select model precision (default=float32)
            converter (schnetpack.interfaces.AtomsConverter): converter used to set up input batches
            optimizer_class (ase.optimize.optimizer): ASE optimizer used for structure relaxation.
            fixed_atoms (list(int)): list of indices corresponding to atoms with positions fixed in space.
            transforms (schnetpack.transform.Transform, list): transforms for the converter. More information
                can be found in the AtomsConverter docstring.
            additional_inputs (dict): additional inputs required for some transforms in the converter.
        """
        # Setup directory
        self.working_dir = working_dir
        if not os.path.exists(self.working_dir):
            os.makedirs(self.working_dir)

        # Load the molecule
        self.molecule = read(molecule_path)

        # Apply position constraints
        if fixed_atoms:
            c = FixAtoms(fixed_atoms)
            self.molecule.set_constraint(constraint=c)

        # Set up optimizer
        self.optimizer_class = optimizer_class

        # Set up calculator
        calculator = SpkCalculator(
            model_file=model_file,
            neighbor_list=neighbor_list,
            energy_key=energy_key,
            force_key=force_key,
            stress_key=stress_key,
            energy_unit=energy_unit,
            position_unit=position_unit,
            device=device,
            dtype=dtype,
            converter=converter,
            transforms=transforms,
            additional_inputs=additional_inputs,
        )

        self.molecule.set_calculator(calculator)

        self.dynamics = None

    def save_molecule(self, name: str, file_format: str = "xyz", append: bool = False):
        """
        Save the current molecular geometry.

        Args:
            name: Name of save-file.
            file_format: Format to store geometry (default xyz).
            append: If set to true, geometry is added to end of file (default False).
        """
        molecule_path = os.path.join(
            self.working_dir, "{:s}.{:s}".format(name, file_format)
        )
        write(molecule_path, self.molecule, format=file_format, append=append)

    def calculate_single_point(self):
        """
        Perform a single point computation of the energies and forces and
        store them to the working directory. The format used is the extended
        xyz format. This functionality is mainly intended to be used for
        interfaces.
        """
        energy = self.molecule.get_potential_energy()
        forces = self.molecule.get_forces()
        self.molecule.energy = energy
        self.molecule.forces = forces

        self.save_molecule("single_point", file_format="xyz")

    def init_md(
        self,
        name: str,
        time_step: float = 0.5,
        temp_init: float = 300,
        temp_bath: Optional[float] = None,
        reset: bool = False,
        interval: int = 1,
    ):
        """
        Initialize an ase molecular dynamics trajectory. The logfile needs to
        be specifies, so that old trajectories are not overwritten. This
        functionality can be used to subsequently carry out equilibration and
        production.

        Args:
            name: Basic name of logfile and trajectory
            time_step: Time step in fs (default=0.5)
            temp_init: Initial temperature of the system in K (default is 300)
            temp_bath: Carry out Langevin NVT dynamics at the specified
                temperature. If set to None, NVE dynamics are performed
                instead (default=None)
            reset: Whether dynamics should be restarted with new initial
                conditions (default=False)
            interval: Data is stored every interval steps (default=1)
        """

        # If a previous dynamics run has been performed, don't reinitialize
        # velocities unless explicitly requested via restart=True
        if self.dynamics is None or reset:
            self._init_velocities(temp_init=temp_init)

        # Set up dynamics
        if temp_bath is None:
            self.dynamics = VelocityVerlet(self.molecule, time_step * units.fs)
        else:
            self.dynamics = Langevin(
                self.molecule,
                time_step * units.fs,
                temp_bath * units.kB,
                1.0 / (100.0 * units.fs),
            )

        # Create monitors for logfile and a trajectory file
        logfile = os.path.join(self.working_dir, "{:s}.log".format(name))
        trajfile = os.path.join(self.working_dir, "{:s}.traj".format(name))
        logger = MDLogger(
            self.dynamics,
            self.molecule,
            logfile,
            stress=False,
            peratom=False,
            header=True,
            mode="a",
        )
        trajectory = Trajectory(trajfile, "w", self.molecule)

        # Attach monitors to trajectory
        self.dynamics.attach(logger, interval=interval)
        self.dynamics.attach(trajectory.write, interval=interval)

    def _init_velocities(
        self,
        temp_init: float = 300,
        remove_translation: bool = True,
        remove_rotation: bool = True,
    ):
        """
        Initialize velocities for molecular dynamics

        Args:
            temp_init: Initial temperature in Kelvin (default 300)
            remove_translation: Remove translation components of velocity (default True)
            remove_rotation: Remove rotation components of velocity (default True)
        """
        MaxwellBoltzmannDistribution(self.molecule, temp_init * units.kB)
        if remove_translation:
            Stationary(self.molecule)
        if remove_rotation:
            ZeroRotation(self.molecule)

    def run_md(self, steps: int):
        """
        Perform a molecular dynamics simulation using the settings specified
        upon initializing the class.

        Args:
            steps: Number of simulation steps performed
        """
        if not self.dynamics:
            raise AttributeError(
                "Dynamics need to be initialized using the" " 'setup_md' function"
            )

        self.dynamics.run(steps)

    def optimize(self, fmax: float = 1.0e-2, steps: int = 1000):
        """
        Optimize a molecular geometry using the Quasi Newton optimizer in ase
        (BFGS + line search)

        Args:
            fmax: Maximum residual force change (default 1.e-2)
            steps: Maximum number of steps (default 1000)
        """
        name = "optimization"
        optimize_file = os.path.join(self.working_dir, name)
        optimizer = self.optimizer_class(
            self.molecule,
            trajectory="{:s}.traj".format(optimize_file),
            restart="{:s}.pkl".format(optimize_file),
        )
        optimizer.run(fmax, steps)

        # Save final geometry in xyz format
        self.save_molecule(name, file_format="extxyz")

    def compute_normal_modes(self, write_jmol: bool = True):
        """
        Use ase calculator to compute numerical frequencies for the molecule

        Args:
            write_jmol: Write frequencies to input file for visualization in jmol (default=True)
        """
        freq_file = os.path.join(self.working_dir, "normal_modes")

        # Compute frequencies
        frequencies = Vibrations(self.molecule, name=freq_file)
        frequencies.run()

        # Print a summary
        frequencies.summary()

        # Write jmol file if requested
        if write_jmol:
            frequencies.write_jmol()<|MERGE_RESOLUTION|>--- conflicted
+++ resolved
@@ -178,11 +178,7 @@
 
     def __init__(
         self,
-<<<<<<< HEAD
-        model_file: Union[str, schnetpack.model.AtomisticModel],
-=======
         model_file: Union[str, torch.nn.Module],
->>>>>>> 62b1a145
         neighbor_list: schnetpack.transform.Transform,
         energy_key: str = "energy",
         force_key: str = "forces",
@@ -254,13 +250,8 @@
         self.model_results = None
 
     def _load_model(
-<<<<<<< HEAD
-        self, model_file: Union[str, schnetpack.model.AtomisticModel]
-    ) -> schnetpack.model.AtomisticModel:
-=======
         self, model_file: Union[str, schnetpack.model.AtomisticModel, torch.nn.Module]
     ) -> Union[schnetpack.model.AtomisticModel, torch.nn.Module]:
->>>>>>> 62b1a145
         """
         Load an individual model, activate stress computation
 
@@ -273,14 +264,9 @@
 
         if isinstance(model_file, str):
             log.info("Loading model from {:s}".format(model_file))
-<<<<<<< HEAD
-            # load model and keep it on CPU, device can be changed afterwards
-            model = load_model(model_file, device=torch.device("cpu")).to(torch.float64)
-=======
             model = load_model(model_file, device=torch.device(self.device)).to(
                 torch.float64
             )
->>>>>>> 62b1a145
 
         else:
             log.info("Loading model from Model object")
