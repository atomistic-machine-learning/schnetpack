import torch
import torch.nn as nn
import torch

from schnetpack.nn.base import Dense
from schnetpack.data import Structure
from schnetpack.nn.cfconv import CFConv
from schnetpack.nn.cutoff import HardCutoff
from schnetpack.nn.acsf import GaussianSmearing
from schnetpack.nn.neighbors import AtomDistances
from schnetpack.nn.activations import shifted_softplus


class SchNetInteraction(nn.Module):
    r"""SchNet interaction block for modeling interactions of atomistic systems.

    Args:
        n_atom_basis (int): number of features to describe atomic environments.
        n_spatial_basis (int): number of input features of filter-generating networks.
        n_filters (int): number of filters used in continuous-filter convolution.
        cutoff (float): cutoff radius.
        cutoff_network (nn.Module, optional): cutoff layer.
        normalize_filter (bool, optional): if True, divide aggregated filter by number
            of neighbors over which convolution is applied.

    """

    def __init__(
        self,
        n_atom_basis,
        n_spatial_basis,
        n_filters,
        cutoff,
        cutoff_network=HardCutoff,
        normalize_filter=False,
    ):
        super(SchNetInteraction, self).__init__()
        # filter block used in interaction block
        self.filter_network = nn.Sequential(
            Dense(n_spatial_basis, n_filters, activation=shifted_softplus),
            Dense(n_filters, n_filters),
        )
        # cutoff layer used in interaction block
        self.cutoff_network = cutoff_network(cutoff)
        # interaction block
        self.cfconv = CFConv(
            n_atom_basis,
            n_filters,
            n_atom_basis,
            self.filter_network,
            cutoff_network=self.cutoff_network,
            activation=shifted_softplus,
            normalize_filter=normalize_filter,
        )
        # dense layer
        self.dense = Dense(n_atom_basis, n_atom_basis, bias=True, activation=None)

    def forward(self, x, r_ij, neighbors, neighbor_mask, f_ij=None):
        """Compute interaction output.

        Args:
            x (torch.Tensor): input representation/embedding of atomic environments
                with (N_b, N_a, n_atom_basis) shape.
            r_ij (torch.Tensor): interatomic distances of (N_b, N_a, N_nbh) shape.
            neighbors (torch.Tensor): indices of neighbors of (N_b, N_a, N_nbh) shape.
            neighbor_mask (torch.Tensor): mask to filter out non-existing neighbors
                introduced via padding.
            f_ij (torch.Tensor, optional): expanded interatomic distances in a basis.
                If None, r_ij.unsqueeze(-1) is used.

        Returns:
            torch.Tensor: block output with (N_b, N_a, n_atom_basis) shape.

        """
        # continuous-filter convolution interaction block followed by Dense layer
        v = self.cfconv(x, r_ij, neighbors, neighbor_mask, f_ij)
        v = self.dense(v)
        return v


class SchNet(nn.Module):
    """SchNet architecture for learning representations of atomistic systems.

    Args:
        n_atom_basis (int, optional): number of features to describe atomic environments.
            This determines the size of each embedding vector; i.e. embeddings_dim.
        n_filters (int, optional): number of filters used in continuous-filter convolution
        n_interactions (int, optional): number of interaction blocks.
        cutoff (float, optional): cutoff radius.
        n_gaussians (int, optional): number of Gaussian functions used to expand
            atomic distances.
        normalize_filter (bool, optional): if True, divide aggregated filter by number
            of neighbors over which convolution is applied.
        coupled_interactions (bool, optional): if True, share the weights across
            interaction blocks and filter-generating networks.
<<<<<<< HEAD
        return_intermediate (bool): if true, also return intermediate feature
            representations after each interaction block
        max_z (int): maximum allowed nuclear charge in dataset. This determines
            the size of the embedding matrix.
        additional_features ([string]): List features to use as inputs to the interaction filters
            in addition to the embedding

    References
    ----------
=======
        return_intermediate (bool, optional): if True, `forward` method also returns
            intermediate atomic representations after each interaction block is applied.
        max_z (int, optional): maximum nuclear charge allowed in database. This
            determines the size of the dictionary of embedding; i.e. num_embeddings.
        cutoff_network (nn.Module, optional): cutoff layer.
        trainable_gaussians (bool, optional): If True, widths and offset of Gaussian
            functions are adjusted during training process.
        distance_expansion (nn.Module, optional): layer for expanding interatomic
            distances in a basis.
        charged_systems (bool, optional):

    References:
>>>>>>> ab9176df
    .. [#schnet1] Schütt, Arbabzadah, Chmiela, Müller, Tkatchenko:
       Quantum-chemical insights from deep tensor neural networks.
       Nature Communications, 8, 13890. 2017.
    .. [#schnet_transfer] Schütt, Kindermans, Sauceda, Chmiela, Tkatchenko, Müller:
       SchNet: A continuous-filter convolutional neural network for modeling quantum
       interactions.
       In Advances in Neural Information Processing Systems, pp. 992-1002. 2017.
    .. [#schnet3] Schütt, Sauceda, Kindermans, Tkatchenko, Müller:
       SchNet - a deep learning architecture for molceules and materials.
       The Journal of Chemical Physics 148 (24), 241722. 2018.

    """

<<<<<<< HEAD
    def __init__(self, n_atom_basis=128, n_filters=128, n_interactions=1,
                 cutoff=5.0, n_gaussians=25,
                 normalize_filter=False, coupled_interactions=False,
                 return_intermediate=False, max_z=100,
                 cutoff_network=HardCutoff, trainable_gaussians=False,
                 distance_expansion=None, charged_systems=False,
                 additional_features=None):
=======
    def __init__(
        self,
        n_atom_basis=128,
        n_filters=128,
        n_interactions=1,
        cutoff=5.0,
        n_gaussians=25,
        normalize_filter=False,
        coupled_interactions=False,
        return_intermediate=False,
        max_z=100,
        cutoff_network=HardCutoff,
        trainable_gaussians=False,
        distance_expansion=None,
        charged_systems=False,
    ):
>>>>>>> ab9176df
        super(SchNet, self).__init__()

        # make a lookup table to store embeddings for each element (up to atomic
        # number max_z) each of which is a vector of size n_atom_basis
        self.embedding = nn.Embedding(max_z, n_atom_basis, padding_idx=0)

        # layer for computing interatomic distances
        self.distances = AtomDistances()

        # layer for expanding interatomic distances in a basis
        if distance_expansion is None:
            self.distance_expansion = GaussianSmearing(
                0.0, cutoff, n_gaussians, trainable=trainable_gaussians
            )
        else:
            self.distance_expansion = distance_expansion

<<<<<<< HEAD
        self.return_intermediate = return_intermediate

        # Store a list of additional features to include in representation
        self.additional_features = additional_features

        # Get the number of features in the representation (counting embedding and new features)
        if self.additional_features:
            n_atom_basis += len(self.additional_features)

        self.charged_systems = charged_systems
        if charged_systems:
            self.charge = nn.Parameter(torch.Tensor(1, n_atom_basis))
            self.charge.data.normal_(0, 1. / math.sqrt(n_atom_basis))

        # interaction network
=======
        # block for computing interaction
>>>>>>> ab9176df
        if coupled_interactions:
            # use the same SchNetInteraction instance (hence the same weights)
            self.interactions = nn.ModuleList(
                [
                    SchNetInteraction(
                        n_atom_basis=n_atom_basis,
                        n_spatial_basis=n_gaussians,
                        n_filters=n_filters,
                        cutoff_network=cutoff_network,
                        cutoff=cutoff,
                        normalize_filter=normalize_filter,
                    )
                ]
                * n_interactions
            )
        else:
            # use one SchNetInteraction instance for each interaction
            self.interactions = nn.ModuleList(
                [
                    SchNetInteraction(
                        n_atom_basis=n_atom_basis,
                        n_spatial_basis=n_gaussians,
                        n_filters=n_filters,
                        cutoff_network=cutoff_network,
                        cutoff=cutoff,
                        normalize_filter=normalize_filter,
                    )
                    for _ in range(n_interactions)
                ]
            )

        # set attributes
        self.return_intermediate = return_intermediate
        self.charged_systems = charged_systems
        if charged_systems:
            self.charge = nn.Parameter(torch.Tensor(1, n_atom_basis))
            self.charge.data.normal_(0, 1.0 / n_atom_basis ** 0.5)

    def forward(self, inputs):
        """Compute atomic representations/embeddings.

        Args:
            inputs (dict of torch.Tensor): SchNetPack dictionary of input tensors.

        Returns:
            torch.Tensor: atom-wise representation.
            list of torch.Tensor: intermediate atom-wise representations, if
            return_intermediate=True was used.

        """
        # get tensors from input dictionary
        atomic_numbers = inputs[Structure.Z]
        positions = inputs[Structure.R]
        cell = inputs[Structure.cell]
        cell_offset = inputs[Structure.cell_offset]
        neighbors = inputs[Structure.neighbors]
        neighbor_mask = inputs[Structure.neighbor_mask]
        atom_mask = inputs[Structure.atom_mask]

        # get atom embeddings for the input atomic numbers
        x = self.embedding(atomic_numbers)

        # additional features, if desired
        if self.additional_features is not None:
            add_x = [x] + [torch.unsqueeze(inputs[f], -1) for f in self.additional_features]
            x = torch.cat(add_x, dim=-1)

        if False and self.charged_systems and Structure.charge in inputs.keys():
            n_atoms = torch.sum(atom_mask, dim=1, keepdim=True)
            charge = inputs[Structure.charge] / n_atoms  # B
            charge = charge[:, None] * self.charge  # B x F
            x = x + charge

        # compute interatomic distance of every atom to its neighbors
        r_ij = self.distances(
            positions, neighbors, cell, cell_offset, neighbor_mask=neighbor_mask
        )
        # expand interatomic distances (for example, Gaussian smearing)
        f_ij = self.distance_expansion(r_ij)
        # store intermediate representations
        if self.return_intermediate:
            xs = [x]
        # compute interaction block to update atomic embeddings
        for interaction in self.interactions:
            v = interaction(x, r_ij, neighbors, neighbor_mask, f_ij=f_ij)
            x = x + v
            if self.return_intermediate:
                xs.append(x)

        if self.return_intermediate:
            return x, xs
        return x<|MERGE_RESOLUTION|>--- conflicted
+++ resolved
@@ -93,17 +93,6 @@
             of neighbors over which convolution is applied.
         coupled_interactions (bool, optional): if True, share the weights across
             interaction blocks and filter-generating networks.
-<<<<<<< HEAD
-        return_intermediate (bool): if true, also return intermediate feature
-            representations after each interaction block
-        max_z (int): maximum allowed nuclear charge in dataset. This determines
-            the size of the embedding matrix.
-        additional_features ([string]): List features to use as inputs to the interaction filters
-            in addition to the embedding
-
-    References
-    ----------
-=======
         return_intermediate (bool, optional): if True, `forward` method also returns
             intermediate atomic representations after each interaction block is applied.
         max_z (int, optional): maximum nuclear charge allowed in database. This
@@ -114,9 +103,10 @@
         distance_expansion (nn.Module, optional): layer for expanding interatomic
             distances in a basis.
         charged_systems (bool, optional):
+        additional_features ([string]): List features to use as inputs to the interaction filters
+            in addition to the embedding
 
     References:
->>>>>>> ab9176df
     .. [#schnet1] Schütt, Arbabzadah, Chmiela, Müller, Tkatchenko:
        Quantum-chemical insights from deep tensor neural networks.
        Nature Communications, 8, 13890. 2017.
@@ -130,15 +120,6 @@
 
     """
 
-<<<<<<< HEAD
-    def __init__(self, n_atom_basis=128, n_filters=128, n_interactions=1,
-                 cutoff=5.0, n_gaussians=25,
-                 normalize_filter=False, coupled_interactions=False,
-                 return_intermediate=False, max_z=100,
-                 cutoff_network=HardCutoff, trainable_gaussians=False,
-                 distance_expansion=None, charged_systems=False,
-                 additional_features=None):
-=======
     def __init__(
         self,
         n_atom_basis=128,
@@ -154,8 +135,8 @@
         trainable_gaussians=False,
         distance_expansion=None,
         charged_systems=False,
+        additional_features=None
     ):
->>>>>>> ab9176df
         super(SchNet, self).__init__()
 
         # make a lookup table to store embeddings for each element (up to atomic
@@ -173,9 +154,6 @@
         else:
             self.distance_expansion = distance_expansion
 
-<<<<<<< HEAD
-        self.return_intermediate = return_intermediate
-
         # Store a list of additional features to include in representation
         self.additional_features = additional_features
 
@@ -183,15 +161,7 @@
         if self.additional_features:
             n_atom_basis += len(self.additional_features)
 
-        self.charged_systems = charged_systems
-        if charged_systems:
-            self.charge = nn.Parameter(torch.Tensor(1, n_atom_basis))
-            self.charge.data.normal_(0, 1. / math.sqrt(n_atom_basis))
-
-        # interaction network
-=======
         # block for computing interaction
->>>>>>> ab9176df
         if coupled_interactions:
             # use the same SchNetInteraction instance (hence the same weights)
             self.interactions = nn.ModuleList(
@@ -259,6 +229,11 @@
             add_x = [x] + [torch.unsqueeze(inputs[f], -1) for f in self.additional_features]
             x = torch.cat(add_x, dim=-1)
 
+        # additional features, if desired
+        if self.additional_features is not None:
+            add_x = [x] + [torch.unsqueeze(inputs[f], -1) for f in self.additional_features]
+            x = torch.cat(add_x, dim=-1)
+
         if False and self.charged_systems and Structure.charge in inputs.keys():
             n_atoms = torch.sum(atom_mask, dim=1, keepdim=True)
             charge = inputs[Structure.charge] / n_atoms  # B
