<<<<<<< HEAD
from .schnet import *
from .painn import *
=======
from .schnet import SchNet
from .painn import PaiNN
from .symfuncs import SymmetryFunctions
>>>>>>> 592af751
<|MERGE_RESOLUTION|>--- conflicted
+++ resolved
@@ -1,8 +1,3 @@
-<<<<<<< HEAD
 from .schnet import *
 from .painn import *
-=======
-from .schnet import SchNet
-from .painn import PaiNN
-from .symfuncs import SymmetryFunctions
->>>>>>> 592af751
+from .symfuncs import *