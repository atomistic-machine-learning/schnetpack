from __future__ import annotations

from pathlib import Path
from typing import Any, Dict, Optional, Union, List, Type

from schnetpack.transform import Transform
import schnetpack.properties as properties

import torch
import pytorch_lightning as pl
import torch.nn as nn

import schnetpack as spk
from torchmetrics import Metric

__all__ = ["AtomisticModel", "ModelOutput"]


class ModelOutput(nn.Module):
    """
    Defines an output for the model, including optional loss function and weight for training
    and metrics to be logged.
    """

    def __init__(
        self,
        name: str,
        loss_fn: Optional[nn.Module] = None,
        loss_weight: float = 1.0,
        metrics: Optional[Dict[str, Metric]] = None,
        target_name: Optional[str] = None,
    ):
        """
        Args:
            name: name of output in results dict
            target_name: Name of target in training batch. Only required for supervised training.
                If not given, the output name is assumed to also be the target name.
            loss_fn: function to compute the loss
            loss_weight: loss weight in the composite loss: $l = w_1 l_1 + \dots + w_n l_n$
            metrics: dictionary of
        """
        super().__init__()
        self.property = name
        self.target_name = target_name or name
        self.loss_fn = loss_fn
        self.loss_weight = loss_weight
        self.metrics = nn.ModuleDict(metrics)


class AtomisticModel(pl.LightningModule):
    """
    Base class for all SchNetPack models.

    """

    def __init__(
        self,
        representation: nn.Module,
        outputs: List[ModelOutput],
        input_modules: List[nn.Module] = None,
        output_modules: List[nn.Module] = None,
        optimizer_cls: Type[torch.optim.Optimizer] = torch.optim.Adam,
        optimizer_args: Optional[Dict[str, Any]] = None,
        scheduler_cls: Optional[Type] = None,
        scheduler_args: Optional[Dict[str, Any]] = None,
        scheduler_monitor: Optional[str] = None,
        postprocess: Optional[List[Transform]] = None,
    ):
        """
        Args:
            datamodule: pytorch_lightning module for dataset
            representation: nn.Module for atomistic representation
            input_modules: List of modules to prepare inputs before computing atomistic representations, e.g.
                for the separation of long- and short-range interactions or introducing external fields
                for response properties.
                Input modules must modify and return the input dictionary.
            output_modules: List of modules to compute outputs from atomistic representation.
                Output modules must modify and return the input dictionary.
            outputs: list of outputs an optional loss functions
            optimizer_cls: type of torch optimizer,e.g. torch.optim.Adam
            optimizer_args: dict of optimizer keyword arguments
            scheduler_cls: type of torch learning rate scheduler
            scheduler_args: dict of scheduler keyword arguments
            scheduler_monitor: name of metric to be observed for ReduceLROnPlateau
            postprocess: list of postprocessors to be applied to model for predictions
        """
        super().__init__()
        # self.datamodule = datamodule
        self.optimizer_cls = optimizer_cls
        self.optimizer_kwargs = optimizer_args
        self.scheduler_cls = scheduler_cls
        self.scheduler_kwargs = scheduler_args
        self.schedule_monitor = scheduler_monitor

        self.representation = representation
        self.outputs = nn.ModuleList(outputs)
        self.input_modules = nn.ModuleList(input_modules)
        self.output_modules = nn.ModuleList(output_modules)
        self.pp = postprocess or []

        required_derivatives = set()
        for m in self.output_modules:
            if hasattr(m, "required_derivatives"):
                required_derivatives.update(m.required_derivatives)
        self.required_derivatives: List[str] = list(required_derivatives)

        self.grad_enabled = len(self.required_derivatives) > 0
        self.inference_mode = False

    def setup(self, stage=None):
        self.postprocessors = torch.nn.ModuleList()
        for pp in self.pp:
            pp.postprocessor()
            if stage == "fit":
                pp.datamodule(self.trainer.datamodule)
            self.postprocessors.append(pp)

    def forward(self, inputs: Dict[str, torch.Tensor]):
        # setup gradients w.r.t. structure
        for p in self.required_derivatives:
<<<<<<< HEAD
            if p in inputs:
                inputs[p].requires_grad_()
=======
            if p in inputs.keys():
                inputs[p].requires_grad_()

        # apply input modules
        for inmod in self.input_modules:
            inputs.update(inmod(inputs))
>>>>>>> ff3c8850

        # compute representation
        inputs.update(self.representation(inputs))

        # apply output modules
        for outmod in self.output_modules:
            inputs.update(outmod(inputs))

        results = {out.property: inputs[out.property] for out in self.outputs}
        results = self.postprocess(inputs, results)
        return results

    def loss_fn(self, pred, batch):
        loss = 0.0
        for output in self.outputs:
            loss_p = output.loss_weight * output.loss_fn(
                pred[output.property], batch[output.target_name]
            )
            loss += loss_p
        return loss

    def log_metrics(self, pred, targets, subset):
        for output in self.outputs:
            for metric_name, pmetric in output.metrics.items():
                self.log(
                    f"{subset}_{output.property}_{metric_name}",
                    pmetric(pred[output.property], targets[output.target_name]),
                    on_step=False,
                    on_epoch=True,
                    prog_bar=False,
                )

    def training_step(self, batch, batch_idx):
        targets = {
            output.target_name: batch[output.target_name] for output in self.outputs
        }
        pred = self(batch)
        loss = self.loss_fn(pred, targets)

        self.log("train_loss", loss, on_step=True, on_epoch=False, prog_bar=False)
        self.log_metrics(targets, pred, "train")
        return loss

    def validation_step(self, batch, batch_idx):
        torch.set_grad_enabled(self.grad_enabled)
        targets = {
            output.target_name: batch[output.target_name] for output in self.outputs
        }
        pred = self(batch)
        loss = self.loss_fn(pred, targets)

        self.log("val_loss", loss, on_step=False, on_epoch=True, prog_bar=True)
        self.log_metrics(targets, pred, "val")

        return {"val_loss": loss}

    def test_step(self, batch, batch_idx):
        torch.set_grad_enabled(self.grad_enabled)
        targets = {
            output.target_name: batch[output.target_name] for output in self.outputs
        }
        pred = self(batch)
        loss = self.loss_fn(pred, targets)

        self.log("test_loss", loss, on_step=False, on_epoch=True, prog_bar=True)
        self.log_metrics(targets, pred, "test")
        return {"test_loss": loss}

    def configure_optimizers(self):
        optimizer = self.optimizer_cls(
            params=self.parameters(), **self.optimizer_kwargs
        )

        if self.scheduler_cls:
            schedule = self.scheduler_cls(optimizer=optimizer, **self.scheduler_kwargs)

            optimconf = {"scheduler": schedule, "name": "lr_schedule"}
            if self.schedule_monitor:
                optimconf["monitor"] = self.schedule_monitor
            return [optimizer], [optimconf]
        else:
            return optimizer

    def postprocess(
        self, inputs: Dict[str, torch.Tensor], results: Dict[str, torch.Tensor]
    ) -> Dict[str, torch.Tensor]:
        if self.inference_mode:
            for pp in self.postprocessors:
                results = pp(inputs, results)
        return results

    def to_torchscript(
        self,
        file_path: Optional[Union[str, Path]] = None,
        method: Optional[str] = "script",
        example_inputs: Optional[Any] = None,
        **kwargs,
    ) -> Union[torch.ScriptModule, Dict[str, torch.ScriptModule]]:
        imode = self.inference_mode
        self.inference_mode = True
        script = super().to_torchscript(file_path, method, example_inputs, **kwargs)
        self.inference_mode = imode
        return script<|MERGE_RESOLUTION|>--- conflicted
+++ resolved
@@ -118,17 +118,12 @@
     def forward(self, inputs: Dict[str, torch.Tensor]):
         # setup gradients w.r.t. structure
         for p in self.required_derivatives:
-<<<<<<< HEAD
-            if p in inputs:
-                inputs[p].requires_grad_()
-=======
             if p in inputs.keys():
                 inputs[p].requires_grad_()
 
         # apply input modules
         for inmod in self.input_modules:
             inputs.update(inmod(inputs))
->>>>>>> ff3c8850
 
         # compute representation
         inputs.update(self.representation(inputs))
