from typing import Dict, Optional, List

import torch
import torch.nn as nn
from torch.autograd import grad

import schnetpack.properties as properties

__all__ = ["Forces", "StrainResponse"]


class ResponseException(Exception):
    pass


class Forces(nn.Module):
    """
    Predicts forces and stress as response of the energy prediction
    w.r.t. the atom positions.

    """

    def __init__(
        self,
        calc_forces: bool = True,
        calc_stress: bool = False,
        energy_key: str = properties.energy,
        force_key: str = properties.forces,
        stress_key: str = properties.stress,
    ):
        """
        Args:
            calc_forces: If True, calculate atomic forces.
            calc_stress: If True, calculate the stress tensor.
            energy_key: Key of the energy in results.
            force_key: Key of the forces in results.
            stress_key: Key of the stress in results.
        """
        super(Forces, self).__init__()
        self.calc_forces = calc_forces
        self.calc_stress = calc_stress
        self.energy_key = energy_key
        self.force_key = force_key
        self.stress_key = stress_key

        self.required_derivatives = []
        if self.calc_forces:
            self.required_derivatives.append(properties.Rij)
        if self.calc_stress:
            self.required_derivatives.append(properties.strain)

    def forward(self, inputs: Dict[str, torch.Tensor]) -> Dict[str, torch.Tensor]:
        Epred = inputs[self.energy_key]
        R = inputs[properties.position]
        results = {}

        go: List[Optional[torch.Tensor]] = [torch.ones_like(Epred)]
        grads = grad(
            [Epred],
            [inputs[prop] for prop in self.required_derivatives],
            grad_outputs=go,
            create_graph=self.training,
        )

        if self.calc_forces:
            dEdRij = grads[0]
            # TorchScript needs Tensor instead of Optional[Tensor]
            if dEdRij is None:
                dEdRij = torch.zeros_like(inputs[properties.Rij])

            Fpred = torch.zeros_like(R)
            Fpred = Fpred.index_add(0, inputs[properties.idx_i], dEdRij)
            Fpred = Fpred.index_add(0, inputs[properties.idx_j], -dEdRij)
            results[self.force_key] = Fpred

        if self.calc_stress:
            stress = grads[-1]
            # TorchScript needs Tensor instead of Optional[Tensor]
            if stress is None:
                stress = torch.zeros_like(inputs[properties.cell])

            cell = inputs[properties.cell]
            volume = torch.sum(
                cell[:, 0, :] * torch.cross(cell[:, 1, :], cell[:, 2, :], dim=1),
                dim=1,
                keepdim=True,
            )[:, :, None]
            results[self.stress_key] = stress  # / volume

        return results


class StrainResponse(nn.Module):
    """
    THis is required to calculate the stress as a response property.
    Adds strain-dependence to relative atomic positions Rij and (optionally) to absolute positions and unit cell.
    """

    def __init__(
        self, strain_Rij: bool = True, strain_R: bool = False, strain_cell: bool = False
    ):
        super().__init__()
        self.strain_Rij = strain_Rij
        self.strain_R = strain_R
        self.strain_cell = strain_cell

    def forward(self, inputs: Dict[str, torch.Tensor]):
        idx_m = inputs[properties.idx_m]
        idx_i = inputs[properties.idx_i]
        strain = torch.zeros_like(inputs[properties.cell])
        strain.requires_grad_()
        inputs[properties.strain] = strain

        strain_i = strain[idx_m]
        if self.strain_Rij:
            strain_ij = strain_i[idx_i]
            inputs[properties.Rij] = inputs[properties.Rij] + torch.bmm(
                strain_ij, inputs[properties.Rij][:, :, None]
            ).squeeze(-1)

        if self.strain_R:
            inputs[properties.R] = inputs[properties.R] + torch.sum(
                inputs[properties.R][:, :, None] * strain_i, dim=1
            )

        if self.strain_cell:
            inputs[properties.cell] = inputs[properties.cell] + torch.sum(
                inputs[properties.cell][:, :, :, None] * strain[:, None, :, :], dim=2
            )

<<<<<<< HEAD
        return inputs
=======
if "sphinx" not in __builtins__:
    position_grad = PositionGrad.apply
else:
    position_grad = None
>>>>>>> fcc8f3b9
<|MERGE_RESOLUTION|>--- conflicted
+++ resolved
@@ -85,7 +85,7 @@
                 dim=1,
                 keepdim=True,
             )[:, :, None]
-            results[self.stress_key] = stress  # / volume
+            results[self.stress_key] = stress / volume
 
         return results
 
@@ -128,11 +128,4 @@
                 inputs[properties.cell][:, :, :, None] * strain[:, None, :, :], dim=2
             )
 
-<<<<<<< HEAD
-        return inputs
-=======
-if "sphinx" not in __builtins__:
-    position_grad = PositionGrad.apply
-else:
-    position_grad = None
->>>>>>> fcc8f3b9
+        return inputs