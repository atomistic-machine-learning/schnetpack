from typing import Dict, Optional, List

import torch
import torch.nn as nn

from torch.autograd import grad

from schnetpack.nn.utils import derivative_from_molecular, derivative_from_atomic
import schnetpack.properties as properties
from schnetpack.nn.utils import derivative_from_molecular, derivative_from_atomic

<<<<<<< HEAD
__all__ = ["Forces", "StrainResponse", "Response"]
=======
__all__ = ["Forces", "Strain", "Response"]
>>>>>>> 291db1bc


class ResponseException(Exception):
    pass


class Forces(nn.Module):
    """
    Predicts forces and stress as response of the energy prediction
    w.r.t. the atom positions and strain.

    """

    def __init__(
        self,
        calc_forces: bool = True,
        calc_stress: bool = False,
        energy_key: str = properties.energy,
        force_key: str = properties.forces,
        stress_key: str = properties.stress,
    ):
        """
        Args:
            calc_forces: If True, calculate atomic forces.
            calc_stress: If True, calculate the stress tensor.
            energy_key: Key of the energy in results.
            force_key: Key of the forces in results.
            stress_key: Key of the stress in results.
        """
        super(Forces, self).__init__()
        self.calc_forces = calc_forces
        self.calc_stress = calc_stress
        self.energy_key = energy_key
        self.force_key = force_key
        self.stress_key = stress_key

        self.required_derivatives = []
        if self.calc_forces:
            self.required_derivatives.append(properties.R)
        if self.calc_stress:
            self.required_derivatives.append(properties.strain)

    def forward(self, inputs: Dict[str, torch.Tensor]) -> Dict[str, torch.Tensor]:
        Epred = inputs[self.energy_key]
        R = inputs[properties.position]
        results = {}

        go: List[Optional[torch.Tensor]] = [torch.ones_like(Epred)]
        grads = grad(
            [Epred],
            [inputs[prop] for prop in self.required_derivatives],
            grad_outputs=go,
            create_graph=self.training,
        )

        if self.calc_forces:
            dEdR = grads[0]
            # TorchScript needs Tensor instead of Optional[Tensor]
            if dEdR is None:
                dEdR = torch.zeros_like(inputs[properties.R])

            results[self.force_key] = dEdR

        if self.calc_stress:
            stress = grads[-1]
            # TorchScript needs Tensor instead of Optional[Tensor]
            if stress is None:
                stress = torch.zeros_like(inputs[properties.cell])

            cell = inputs[properties.cell]
            volume = torch.sum(
                cell[:, 0, :] * torch.cross(cell[:, 1, :], cell[:, 2, :], dim=1),
                dim=1,
                keepdim=True,
            )[:, :, None]
            results[self.stress_key] = stress / volume

        return results


class Response(nn.Module):
    implemented_properties = [
        properties.forces,
        properties.stress,
        properties.hessian,
        properties.dipole_moment,
        properties.polarizability,
        properties.dipole_derivatives,
        properties.partial_charges,
        properties.polarizability_derivatives,
        properties.shielding,
        properties.nuclear_spin_coupling,
    ]

    def __init__(
        self,
        energy_key: str,
        response_properties: List[str],
        map_properties: Dict[str, str] = {},
    ):
        """
        Compute different response properties by taking derivatives of an energy model. See [#field1]_ for details.

        Args:
            energy_key (str): key indicating the energy property used for response calculations.
            response_properties (list(str)): List of requested response properties.
            map_properties (dict(str,str)):  Dictionary for mapping property names. The keys are the names as computed
                                             by the response layer (default `schnetpack.properties`), the values the
                                             new names.

        References:
        -----------
        .. [#field1] Gastegger, Schütt, Müller:
            Machine learning of solvent effects on molecular spectra and reactions.
            Chemical Science, 12(34), 11473-11483. 2021.
        """
        super(Response, self).__init__()

        for prop in response_properties:
            if prop not in self.implemented_properties:
                raise NotImplementedError(
                    "Property {:s} not implemented in response layer.".format(prop)
                )

        self.energy_key = energy_key
        self.response_properties = response_properties
        self.map_properties = map_properties

        # Set up instructions for computing response properties and derivatives
        (
            derivative_instructions,
            required_derivatives,
            graph_required,
        ) = self._construct_properties()
        self.derivative_instructions = derivative_instructions
        self.required_derivatives = required_derivatives
        self.graph_required = graph_required

    def forward(self, inputs: Dict[str, torch.Tensor]) -> Dict[str, torch.Tensor]:
        energy = inputs[self.energy_key]
        R = inputs[properties.R]

        device = R.device
        dtype = R.dtype

        results = {}

        if self.derivative_instructions["dEdR"]:

            # basic distance derivatives
            go: List[Optional[torch.Tensor]] = [torch.ones_like(energy)]
            dEdRij = grad(
                [energy],
                [inputs[properties.Rij]],
                grad_outputs=go,
                create_graph=(self.graph_required["dEdR"] or self.training),
                retain_graph=True,
            )[0]

            # Forces
            Fpred = torch.zeros_like(R)
            Fpred = Fpred.index_add(0, inputs[properties.idx_i], dEdRij)
            Fpred = Fpred.index_add(0, inputs[properties.idx_j], -dEdRij)

            if properties.forces in self.response_properties:
                results[properties.forces] = Fpred

            if self.derivative_instructions["d2EdR2"]:
                d2EdR2 = derivative_from_atomic(
                    -Fpred,
                    inputs[properties.Rij],
                    inputs[properties.n_atoms],
                    True,
                    create_graph=(self.graph_required["d2EdR2"] or self.training),
                    retain_graph=True,
                    idx_i=inputs[properties.idx_i],
                    idx_j=inputs[properties.idx_j],
                )
                results[properties.hessian] = d2EdR2

            # Stress tensor
            if properties.stress in self.response_properties:
                stress_i = torch.zeros(
                    (R.shape[0], 3, 3), dtype=R.dtype, device=R.device
                )

                # sum over j
                stress_i = stress_i.index_add(
                    0,
                    inputs[properties.idx_i],
                    dEdRij[:, None, :] * inputs[properties.Rij][:, :, None],
                )

                # sum over i
                idx_m = inputs[properties.idx_m]
                maxm = int(idx_m[-1]) + 1
                stress = torch.zeros(
                    (maxm, 3, 3), dtype=stress_i.dtype, device=stress_i.device
                )
                stress = stress.index_add(0, idx_m, stress_i)

                cell_33 = inputs[properties.cell].view(maxm, 3, 3)
                volume = (
                    torch.sum(
                        cell_33[:, 0, :]
                        * torch.cross(cell_33[:, 1, :], cell_33[:, 2, :], dim=1),
                        dim=1,
                        keepdim=True,
                    )
                    .expand(maxm, 3)
                    .reshape(maxm * 3, 1)
                )
                results[properties.stress] = stress.reshape(maxm * 3, 3) / volume

        if self.derivative_instructions["dEdF"]:

            dEdF = derivative_from_molecular(
                energy,
                inputs[properties.electric_field],
                create_graph=(self.graph_required["dEdF"] or self.training),
                retain_graph=True,
            )
            results[properties.dipole_moment] = -dEdF

            if self.derivative_instructions["d2EdFdR"]:
                d2EdFdR_tmp = derivative_from_molecular(
                    -dEdF,
                    inputs[properties.Rij],
                    create_graph=(self.graph_required["d2EdFdR"] or self.training),
                    retain_graph=True,
                )
                # Bring from Rij to R
                d2EdFdR = torch.zeros((R.shape[0], 3, 3), device=device, dtype=dtype)
                d2EdFdR = d2EdFdR.index_add(0, inputs[properties.idx_i], -d2EdFdR_tmp)
                d2EdFdR = d2EdFdR.index_add(0, inputs[properties.idx_j], d2EdFdR_tmp)

                results[properties.dipole_derivatives] = d2EdFdR

                # Compute partial charges if requested
                if properties.partial_charges in self.response_properties:
                    results[properties.partial_charges] = (
                        torch.einsum("bii->b", d2EdFdR) / 3.0
                    )

            if self.derivative_instructions["d2EdF2"]:
                d2EdF2 = derivative_from_molecular(
                    -dEdF,
                    inputs[properties.electric_field],
                    create_graph=(self.graph_required["d2EdF2"] or self.training),
                    retain_graph=True,
                )

                results[properties.polarizability] = d2EdF2

                if self.derivative_instructions["d3EdF2dR"]:
                    d3EdF2dR_tmp = derivative_from_molecular(
                        d2EdF2,
                        inputs[properties.Rij],
                        create_graph=(self.graph_required["d3EdF2dR"] or self.training),
                        retain_graph=True,
                    )

                    d3EdF2dR = torch.zeros(
                        (R.shape[0], 3, 3, 3), device=device, dtype=dtype
                    )
                    d3EdF2dR = d3EdF2dR.index_add(
                        0, inputs[properties.idx_i], -d3EdF2dR_tmp
                    )
                    d3EdF2dR = d3EdF2dR.index_add(
                        0, inputs[properties.idx_j], d3EdF2dR_tmp
                    )

                    results[properties.polarizability_derivatives] = d3EdF2dR

        if self.derivative_instructions["dEdB"]:
            dEdB = derivative_from_molecular(
                energy,
                inputs[properties.magnetic_field],
                create_graph=(self.graph_required["dEdB"] or self.training),
                retain_graph=True,
            )
            results["dEdB"] = dEdB

            if self.derivative_instructions["d2EdBdI"]:
                d2EdBdI = derivative_from_molecular(
                    dEdB,
                    inputs[properties.nuclear_magnetic_moments],
                    create_graph=(self.graph_required["d2EdBdI"] or self.training),
                    retain_graph=True,
                )
                results[properties.shielding] = d2EdBdI

        if self.derivative_instructions["dEdI"]:
            dEdI = derivative_from_molecular(
                energy,
                inputs[properties.nuclear_magnetic_moments],
                create_graph=(self.graph_required["dEdI"] or self.training),
                retain_graph=True,
            )
            results["dEdI"] = dEdI

            if self.derivative_instructions["d2EdI2"]:
                d2EdI2 = derivative_from_atomic(
                    dEdI,
                    inputs[properties.nuclear_magnetic_moments],
                    inputs[properties.n_atoms],
                    False,
                    create_graph=(self.graph_required["d2EdI2"] or self.training),
                    retain_graph=True,
                )
                results[properties.nuclear_spin_coupling] = d2EdI2

        for prop in self.map_properties:
            results[self.map_properties[prop]] = results[prop]

        return results

    def _construct_properties(self):
        """
        Routine for automatically determining the computational settings of the response layer based on the requested
        response properties.

        Based on the requested response properties, determine:
            - which derivatives need to be computed
            - which properties need to be enabled for gradient computation
            - for which derivatives does a graph need to be constructed

        Returns:
            (dict(str, bool), list(str), dict(str, bool)): dictionary of required derivatives, list of variables which
                                                           need gradients, dictionary of required graphs.
        """
        derivative_instructions = {
            "dEdR": False,
            "d2EdR2": False,
            "dEdF": False,
            "d2EdFdR": False,
            "d2EdF2": False,
            "d3EdF2dR": False,
            "dEdB": False,
            "dEdI": False,
            "d2EdBdI": False,
            "d2EdI2": False,
        }
        graph_required = {
            "dEdR": False,
            "d2EdR2": False,
            "dEdF": False,
            "d2EdFdR": False,
            "d2EdF2": False,
            "d3EdF2dR": False,
            "dEdB": False,
            "dEdI": False,
            "d2EdBdI": False,
            "d2EdI2": False,
        }

        required_derivatives = set()

        if (
            (properties.forces in self.response_properties)
            or (properties.hessian in self.response_properties)
            or (properties.stress in self.response_properties)
        ):

            derivative_instructions["dEdR"] = True
            required_derivatives.add(properties.Rij)

            if properties.hessian in self.response_properties:
                graph_required["dEdR"] = True
                derivative_instructions["d2EdR2"] = True

        if (
            (properties.dipole_moment in self.response_properties)
            or (properties.polarizability in self.response_properties)
            or (properties.dipole_derivatives in self.response_properties)
            or (properties.polarizability_derivatives in self.response_properties)
            or (properties.partial_charges in self.response_properties)
        ):

            derivative_instructions["dEdF"] = True
            required_derivatives.add(properties.electric_field)

            if (properties.dipole_derivatives in self.response_properties) or (
                properties.partial_charges in self.response_properties
            ):
                graph_required["dEdF"] = True
                derivative_instructions["d2EdFdR"] = True
                required_derivatives.add(properties.Rij)

            if (properties.polarizability in self.response_properties) or (
                properties.polarizability_derivatives in self.response_properties
            ):
                graph_required["dEdF"] = True
                derivative_instructions["d2EdF2"] = True

                if properties.polarizability_derivatives in self.response_properties:
                    graph_required["d2EdF2"] = True
                    derivative_instructions["d3EdF2dR"] = True
                    required_derivatives.add(properties.Rij)

        if properties.nuclear_spin_coupling in self.response_properties:
            # First derivative
            required_derivatives.add(properties.nuclear_magnetic_moments)
            derivative_instructions["dEdI"] = True

            # Second derivative for couplings
            graph_required["dEdI"] = True
            derivative_instructions["d2EdI2"] = True

        if properties.shielding in self.response_properties:
            # First derivative
            required_derivatives.add(properties.magnetic_field)
            derivative_instructions["dEdB"] = True

            # Second derivative for shielding
            required_derivatives.add(properties.nuclear_magnetic_moments)
            graph_required["dEdB"] = True
            derivative_instructions["d2EdBdI"] = True

        # Convert back to list
        required_derivatives = list(required_derivatives)

        return derivative_instructions, required_derivatives, graph_required


class Strain(nn.Module):
    """
    This is required to calculate the stress as a response property.
    Adds strain-dependence to relative atomic positions Rij and (optionally) to absolute positions and unit cell.
    """

    def forward(self, inputs: Dict[str, torch.Tensor]):
        strain = torch.zeros_like(inputs[properties.cell])
        strain.requires_grad_()
        inputs[properties.strain] = strain

        # strain cell
        inputs[properties.cell] = inputs[properties.cell] + torch.matmul(
            strain, inputs[properties.cell]
        )

        # strain positions
        idx_m = inputs[properties.idx_m]
        strain_i = strain[idx_m]
        inputs[properties.R] = inputs[properties.R] + torch.matmul(
            strain_i, inputs[properties.R][:, :, None]
        ).squeeze(-1)

        return inputs


class Response(nn.Module):
    implemented_properties = [
        properties.forces,
        properties.stress,
        properties.hessian,
        properties.dipole_moment,
        properties.polarizability,
        properties.dipole_derivatives,
        properties.partial_charges,
        properties.polarizability_derivatives,
        properties.shielding,
        properties.nuclear_spin_coupling,
    ]

    def __init__(
        self,
        energy_key: str,
        response_properties: List[str],
        map_properties: Dict[str, str] = {},
    ):
        """
        Compute different response properties by taking derivatives of an energy model. See [#field1]_ for details.

        Args:
            energy_key (str): key indicating the energy property used for response calculations.
            response_properties (list(str)): List of requested response properties.
            map_properties (dict(str,str)):  Dictionary for mapping property names. The keys are the names as computed
                                             by the response layer (default `schnetpack.properties`), the values the
                                             new names.

        References:
        -----------
        .. [#field1] Gastegger, Schütt, Müller:
            Machine learning of solvent effects on molecular spectra and reactions.
            Chemical Science, 12(34), 11473-11483. 2021.
        """
        super(Response, self).__init__()

        for prop in response_properties:
            if prop not in self.implemented_properties:
                raise NotImplementedError(
                    "Property {:s} not implemented in response layer.".format(prop)
                )

        self.energy_key = energy_key
        self.response_properties = response_properties
        self.map_properties = map_properties

        # Set up instructions for computing response properties and derivatives
        (
            derivative_instructions,
            required_derivatives,
            graph_required,
        ) = self._construct_properties()
        self.derivative_instructions = derivative_instructions
        self.required_derivatives = required_derivatives
        self.graph_required = graph_required

    def forward(self, inputs: Dict[str, torch.Tensor]) -> Dict[str, torch.Tensor]:
        energy = inputs[self.energy_key]
        R = inputs[properties.R]

        device = R.device
        dtype = R.dtype

        results = {}

        if self.derivative_instructions["dEdR"]:

            # basic distance derivatives
            go: List[Optional[torch.Tensor]] = [torch.ones_like(energy)]
            dEdRij = grad(
                [energy],
                [inputs[properties.Rij]],
                grad_outputs=go,
                create_graph=(self.graph_required["dEdR"] or self.training),
                retain_graph=True,
            )[0]

            # Forces
            Fpred = torch.zeros_like(R)
            Fpred = Fpred.index_add(0, inputs[properties.idx_i], dEdRij)
            Fpred = Fpred.index_add(0, inputs[properties.idx_j], -dEdRij)

            if properties.forces in self.response_properties:
                results[properties.forces] = Fpred

            if self.derivative_instructions["d2EdR2"]:
                d2EdR2 = derivative_from_atomic(
                    -Fpred,
                    inputs[properties.Rij],
                    inputs[properties.n_atoms],
                    True,
                    create_graph=(self.graph_required["d2EdR2"] or self.training),
                    retain_graph=True,
                    idx_i=inputs[properties.idx_i],
                    idx_j=inputs[properties.idx_j],
                )
                results[properties.hessian] = d2EdR2

            # Stress tensor
            if properties.stress in self.response_properties:
                stress_i = torch.zeros(
                    (R.shape[0], 3, 3), dtype=R.dtype, device=R.device
                )

                # sum over j
                stress_i = stress_i.index_add(
                    0,
                    inputs[properties.idx_i],
                    dEdRij[:, None, :] * inputs[properties.Rij][:, :, None],
                )

                # sum over i
                idx_m = inputs[properties.idx_m]
                maxm = int(idx_m[-1]) + 1
                stress = torch.zeros(
                    (maxm, 3, 3), dtype=stress_i.dtype, device=stress_i.device
                )
                stress = stress.index_add(0, idx_m, stress_i)

                cell_33 = inputs[properties.cell].view(maxm, 3, 3)
                volume = (
                    torch.sum(
                        cell_33[:, 0, :]
                        * torch.cross(cell_33[:, 1, :], cell_33[:, 2, :], dim=1),
                        dim=1,
                        keepdim=True,
                    )
                    .expand(maxm, 3)
                    .reshape(maxm * 3, 1)
                )
                results[properties.stress] = stress.reshape(maxm * 3, 3) / volume

        if self.derivative_instructions["dEdF"]:

            dEdF = derivative_from_molecular(
                energy,
                inputs[properties.electric_field],
                create_graph=(self.graph_required["dEdF"] or self.training),
                retain_graph=True,
            )
            results[properties.dipole_moment] = -dEdF

            if self.derivative_instructions["d2EdFdR"]:
                d2EdFdR_tmp = derivative_from_molecular(
                    -dEdF,
                    inputs[properties.Rij],
                    create_graph=(self.graph_required["d2EdFdR"] or self.training),
                    retain_graph=True,
                )
                # Bring from Rij to R
                d2EdFdR = torch.zeros((R.shape[0], 3, 3), device=device, dtype=dtype)
                d2EdFdR = d2EdFdR.index_add(0, inputs[properties.idx_i], -d2EdFdR_tmp)
                d2EdFdR = d2EdFdR.index_add(0, inputs[properties.idx_j], d2EdFdR_tmp)

                results[properties.dipole_derivatives] = d2EdFdR

                # Compute partial charges if requested
                if properties.partial_charges in self.response_properties:
                    results[properties.partial_charges] = (
                        torch.einsum("bii->b", d2EdFdR) / 3.0
                    )

            if self.derivative_instructions["d2EdF2"]:
                d2EdF2 = derivative_from_molecular(
                    -dEdF,
                    inputs[properties.electric_field],
                    create_graph=(self.graph_required["d2EdF2"] or self.training),
                    retain_graph=True,
                )

                results[properties.polarizability] = d2EdF2

                if self.derivative_instructions["d3EdF2dR"]:
                    d3EdF2dR_tmp = derivative_from_molecular(
                        d2EdF2,
                        inputs[properties.Rij],
                        create_graph=(self.graph_required["d3EdF2dR"] or self.training),
                        retain_graph=True,
                    )

                    d3EdF2dR = torch.zeros(
                        (R.shape[0], 3, 3, 3), device=device, dtype=dtype
                    )
                    d3EdF2dR = d3EdF2dR.index_add(
                        0, inputs[properties.idx_i], -d3EdF2dR_tmp
                    )
                    d3EdF2dR = d3EdF2dR.index_add(
                        0, inputs[properties.idx_j], d3EdF2dR_tmp
                    )

                    results[properties.polarizability_derivatives] = d3EdF2dR

        if self.derivative_instructions["dEdB"]:
            dEdB = derivative_from_molecular(
                energy,
                inputs[properties.magnetic_field],
                create_graph=(self.graph_required["dEdB"] or self.training),
                retain_graph=True,
            )
            results["dEdB"] = dEdB

            if self.derivative_instructions["d2EdBdI"]:
                d2EdBdI = derivative_from_molecular(
                    dEdB,
                    inputs[properties.nuclear_magnetic_moments],
                    create_graph=(self.graph_required["d2EdBdI"] or self.training),
                    retain_graph=True,
                )
                results[properties.shielding] = d2EdBdI

        if self.derivative_instructions["dEdI"]:
            dEdI = derivative_from_molecular(
                energy,
                inputs[properties.nuclear_magnetic_moments],
                create_graph=(self.graph_required["dEdI"] or self.training),
                retain_graph=True,
            )
            results["dEdI"] = dEdI

            if self.derivative_instructions["d2EdI2"]:
                d2EdI2 = derivative_from_atomic(
                    dEdI,
                    inputs[properties.nuclear_magnetic_moments],
                    inputs[properties.n_atoms],
                    False,
                    create_graph=(self.graph_required["d2EdI2"] or self.training),
                    retain_graph=True,
                )
                results[properties.nuclear_spin_coupling] = d2EdI2

        for prop in self.map_properties:
            results[self.map_properties[prop]] = results[prop]

        return results

    def _construct_properties(self):
        """
        Routine for automatically determining the computational settings of the response layer based on the requested
        response properties.

        Based on the requested response properties, determine:
            - which derivatives need to be computed
            - which properties need to be enabled for gradient computation
            - for which derivatives does a graph need to be constructed

        Returns:
            (dict(str, bool), list(str), dict(str, bool)): dictionary of required derivatives, list of variables which
                                                           need gradients, dictionary of required graphs.
        """
        derivative_instructions = {
            "dEdR": False,
            "d2EdR2": False,
            "dEdF": False,
            "d2EdFdR": False,
            "d2EdF2": False,
            "d3EdF2dR": False,
            "dEdB": False,
            "dEdI": False,
            "d2EdBdI": False,
            "d2EdI2": False,
        }
        graph_required = {
            "dEdR": False,
            "d2EdR2": False,
            "dEdF": False,
            "d2EdFdR": False,
            "d2EdF2": False,
            "d3EdF2dR": False,
            "dEdB": False,
            "dEdI": False,
            "d2EdBdI": False,
            "d2EdI2": False,
        }

        required_derivatives = set()

        if (
            (properties.forces in self.response_properties)
            or (properties.hessian in self.response_properties)
            or (properties.stress in self.response_properties)
        ):

            derivative_instructions["dEdR"] = True
            required_derivatives.add(properties.Rij)

            if properties.hessian in self.response_properties:
                graph_required["dEdR"] = True
                derivative_instructions["d2EdR2"] = True

        if (
            (properties.dipole_moment in self.response_properties)
            or (properties.polarizability in self.response_properties)
            or (properties.dipole_derivatives in self.response_properties)
            or (properties.polarizability_derivatives in self.response_properties)
            or (properties.partial_charges in self.response_properties)
        ):

            derivative_instructions["dEdF"] = True
            required_derivatives.add(properties.electric_field)

            if (properties.dipole_derivatives in self.response_properties) or (
                properties.partial_charges in self.response_properties
            ):
                graph_required["dEdF"] = True
                derivative_instructions["d2EdFdR"] = True
                required_derivatives.add(properties.Rij)

            if (properties.polarizability in self.response_properties) or (
                properties.polarizability_derivatives in self.response_properties
            ):
                graph_required["dEdF"] = True
                derivative_instructions["d2EdF2"] = True

                if properties.polarizability_derivatives in self.response_properties:
                    graph_required["d2EdF2"] = True
                    derivative_instructions["d3EdF2dR"] = True
                    required_derivatives.add(properties.Rij)

        if properties.nuclear_spin_coupling in self.response_properties:
            # First derivative
            required_derivatives.add(properties.nuclear_magnetic_moments)
            derivative_instructions["dEdI"] = True

            # Second derivative for couplings
            graph_required["dEdI"] = True
            derivative_instructions["d2EdI2"] = True

        if properties.shielding in self.response_properties:
            # First derivative
            required_derivatives.add(properties.magnetic_field)
            derivative_instructions["dEdB"] = True

            # Second derivative for shielding
            required_derivatives.add(properties.nuclear_magnetic_moments)
            graph_required["dEdB"] = True
            derivative_instructions["d2EdBdI"] = True

        # Convert back to list
        required_derivatives = list(required_derivatives)

        return derivative_instructions, required_derivatives, graph_required<|MERGE_RESOLUTION|>--- conflicted
+++ resolved
@@ -7,13 +7,8 @@
 
 from schnetpack.nn.utils import derivative_from_molecular, derivative_from_atomic
 import schnetpack.properties as properties
-from schnetpack.nn.utils import derivative_from_molecular, derivative_from_atomic
-
-<<<<<<< HEAD
-__all__ = ["Forces", "StrainResponse", "Response"]
-=======
+
 __all__ = ["Forces", "Strain", "Response"]
->>>>>>> 291db1bc
 
 
 class ResponseException(Exception):
@@ -379,6 +374,7 @@
         ):
 
             derivative_instructions["dEdR"] = True
+            # TODO
             required_derivatives.add(properties.Rij)
 
             if properties.hessian in self.response_properties:
@@ -462,349 +458,4 @@
             strain_i, inputs[properties.R][:, :, None]
         ).squeeze(-1)
 
-        return inputs
-
-
-class Response(nn.Module):
-    implemented_properties = [
-        properties.forces,
-        properties.stress,
-        properties.hessian,
-        properties.dipole_moment,
-        properties.polarizability,
-        properties.dipole_derivatives,
-        properties.partial_charges,
-        properties.polarizability_derivatives,
-        properties.shielding,
-        properties.nuclear_spin_coupling,
-    ]
-
-    def __init__(
-        self,
-        energy_key: str,
-        response_properties: List[str],
-        map_properties: Dict[str, str] = {},
-    ):
-        """
-        Compute different response properties by taking derivatives of an energy model. See [#field1]_ for details.
-
-        Args:
-            energy_key (str): key indicating the energy property used for response calculations.
-            response_properties (list(str)): List of requested response properties.
-            map_properties (dict(str,str)):  Dictionary for mapping property names. The keys are the names as computed
-                                             by the response layer (default `schnetpack.properties`), the values the
-                                             new names.
-
-        References:
-        -----------
-        .. [#field1] Gastegger, Schütt, Müller:
-            Machine learning of solvent effects on molecular spectra and reactions.
-            Chemical Science, 12(34), 11473-11483. 2021.
-        """
-        super(Response, self).__init__()
-
-        for prop in response_properties:
-            if prop not in self.implemented_properties:
-                raise NotImplementedError(
-                    "Property {:s} not implemented in response layer.".format(prop)
-                )
-
-        self.energy_key = energy_key
-        self.response_properties = response_properties
-        self.map_properties = map_properties
-
-        # Set up instructions for computing response properties and derivatives
-        (
-            derivative_instructions,
-            required_derivatives,
-            graph_required,
-        ) = self._construct_properties()
-        self.derivative_instructions = derivative_instructions
-        self.required_derivatives = required_derivatives
-        self.graph_required = graph_required
-
-    def forward(self, inputs: Dict[str, torch.Tensor]) -> Dict[str, torch.Tensor]:
-        energy = inputs[self.energy_key]
-        R = inputs[properties.R]
-
-        device = R.device
-        dtype = R.dtype
-
-        results = {}
-
-        if self.derivative_instructions["dEdR"]:
-
-            # basic distance derivatives
-            go: List[Optional[torch.Tensor]] = [torch.ones_like(energy)]
-            dEdRij = grad(
-                [energy],
-                [inputs[properties.Rij]],
-                grad_outputs=go,
-                create_graph=(self.graph_required["dEdR"] or self.training),
-                retain_graph=True,
-            )[0]
-
-            # Forces
-            Fpred = torch.zeros_like(R)
-            Fpred = Fpred.index_add(0, inputs[properties.idx_i], dEdRij)
-            Fpred = Fpred.index_add(0, inputs[properties.idx_j], -dEdRij)
-
-            if properties.forces in self.response_properties:
-                results[properties.forces] = Fpred
-
-            if self.derivative_instructions["d2EdR2"]:
-                d2EdR2 = derivative_from_atomic(
-                    -Fpred,
-                    inputs[properties.Rij],
-                    inputs[properties.n_atoms],
-                    True,
-                    create_graph=(self.graph_required["d2EdR2"] or self.training),
-                    retain_graph=True,
-                    idx_i=inputs[properties.idx_i],
-                    idx_j=inputs[properties.idx_j],
-                )
-                results[properties.hessian] = d2EdR2
-
-            # Stress tensor
-            if properties.stress in self.response_properties:
-                stress_i = torch.zeros(
-                    (R.shape[0], 3, 3), dtype=R.dtype, device=R.device
-                )
-
-                # sum over j
-                stress_i = stress_i.index_add(
-                    0,
-                    inputs[properties.idx_i],
-                    dEdRij[:, None, :] * inputs[properties.Rij][:, :, None],
-                )
-
-                # sum over i
-                idx_m = inputs[properties.idx_m]
-                maxm = int(idx_m[-1]) + 1
-                stress = torch.zeros(
-                    (maxm, 3, 3), dtype=stress_i.dtype, device=stress_i.device
-                )
-                stress = stress.index_add(0, idx_m, stress_i)
-
-                cell_33 = inputs[properties.cell].view(maxm, 3, 3)
-                volume = (
-                    torch.sum(
-                        cell_33[:, 0, :]
-                        * torch.cross(cell_33[:, 1, :], cell_33[:, 2, :], dim=1),
-                        dim=1,
-                        keepdim=True,
-                    )
-                    .expand(maxm, 3)
-                    .reshape(maxm * 3, 1)
-                )
-                results[properties.stress] = stress.reshape(maxm * 3, 3) / volume
-
-        if self.derivative_instructions["dEdF"]:
-
-            dEdF = derivative_from_molecular(
-                energy,
-                inputs[properties.electric_field],
-                create_graph=(self.graph_required["dEdF"] or self.training),
-                retain_graph=True,
-            )
-            results[properties.dipole_moment] = -dEdF
-
-            if self.derivative_instructions["d2EdFdR"]:
-                d2EdFdR_tmp = derivative_from_molecular(
-                    -dEdF,
-                    inputs[properties.Rij],
-                    create_graph=(self.graph_required["d2EdFdR"] or self.training),
-                    retain_graph=True,
-                )
-                # Bring from Rij to R
-                d2EdFdR = torch.zeros((R.shape[0], 3, 3), device=device, dtype=dtype)
-                d2EdFdR = d2EdFdR.index_add(0, inputs[properties.idx_i], -d2EdFdR_tmp)
-                d2EdFdR = d2EdFdR.index_add(0, inputs[properties.idx_j], d2EdFdR_tmp)
-
-                results[properties.dipole_derivatives] = d2EdFdR
-
-                # Compute partial charges if requested
-                if properties.partial_charges in self.response_properties:
-                    results[properties.partial_charges] = (
-                        torch.einsum("bii->b", d2EdFdR) / 3.0
-                    )
-
-            if self.derivative_instructions["d2EdF2"]:
-                d2EdF2 = derivative_from_molecular(
-                    -dEdF,
-                    inputs[properties.electric_field],
-                    create_graph=(self.graph_required["d2EdF2"] or self.training),
-                    retain_graph=True,
-                )
-
-                results[properties.polarizability] = d2EdF2
-
-                if self.derivative_instructions["d3EdF2dR"]:
-                    d3EdF2dR_tmp = derivative_from_molecular(
-                        d2EdF2,
-                        inputs[properties.Rij],
-                        create_graph=(self.graph_required["d3EdF2dR"] or self.training),
-                        retain_graph=True,
-                    )
-
-                    d3EdF2dR = torch.zeros(
-                        (R.shape[0], 3, 3, 3), device=device, dtype=dtype
-                    )
-                    d3EdF2dR = d3EdF2dR.index_add(
-                        0, inputs[properties.idx_i], -d3EdF2dR_tmp
-                    )
-                    d3EdF2dR = d3EdF2dR.index_add(
-                        0, inputs[properties.idx_j], d3EdF2dR_tmp
-                    )
-
-                    results[properties.polarizability_derivatives] = d3EdF2dR
-
-        if self.derivative_instructions["dEdB"]:
-            dEdB = derivative_from_molecular(
-                energy,
-                inputs[properties.magnetic_field],
-                create_graph=(self.graph_required["dEdB"] or self.training),
-                retain_graph=True,
-            )
-            results["dEdB"] = dEdB
-
-            if self.derivative_instructions["d2EdBdI"]:
-                d2EdBdI = derivative_from_molecular(
-                    dEdB,
-                    inputs[properties.nuclear_magnetic_moments],
-                    create_graph=(self.graph_required["d2EdBdI"] or self.training),
-                    retain_graph=True,
-                )
-                results[properties.shielding] = d2EdBdI
-
-        if self.derivative_instructions["dEdI"]:
-            dEdI = derivative_from_molecular(
-                energy,
-                inputs[properties.nuclear_magnetic_moments],
-                create_graph=(self.graph_required["dEdI"] or self.training),
-                retain_graph=True,
-            )
-            results["dEdI"] = dEdI
-
-            if self.derivative_instructions["d2EdI2"]:
-                d2EdI2 = derivative_from_atomic(
-                    dEdI,
-                    inputs[properties.nuclear_magnetic_moments],
-                    inputs[properties.n_atoms],
-                    False,
-                    create_graph=(self.graph_required["d2EdI2"] or self.training),
-                    retain_graph=True,
-                )
-                results[properties.nuclear_spin_coupling] = d2EdI2
-
-        for prop in self.map_properties:
-            results[self.map_properties[prop]] = results[prop]
-
-        return results
-
-    def _construct_properties(self):
-        """
-        Routine for automatically determining the computational settings of the response layer based on the requested
-        response properties.
-
-        Based on the requested response properties, determine:
-            - which derivatives need to be computed
-            - which properties need to be enabled for gradient computation
-            - for which derivatives does a graph need to be constructed
-
-        Returns:
-            (dict(str, bool), list(str), dict(str, bool)): dictionary of required derivatives, list of variables which
-                                                           need gradients, dictionary of required graphs.
-        """
-        derivative_instructions = {
-            "dEdR": False,
-            "d2EdR2": False,
-            "dEdF": False,
-            "d2EdFdR": False,
-            "d2EdF2": False,
-            "d3EdF2dR": False,
-            "dEdB": False,
-            "dEdI": False,
-            "d2EdBdI": False,
-            "d2EdI2": False,
-        }
-        graph_required = {
-            "dEdR": False,
-            "d2EdR2": False,
-            "dEdF": False,
-            "d2EdFdR": False,
-            "d2EdF2": False,
-            "d3EdF2dR": False,
-            "dEdB": False,
-            "dEdI": False,
-            "d2EdBdI": False,
-            "d2EdI2": False,
-        }
-
-        required_derivatives = set()
-
-        if (
-            (properties.forces in self.response_properties)
-            or (properties.hessian in self.response_properties)
-            or (properties.stress in self.response_properties)
-        ):
-
-            derivative_instructions["dEdR"] = True
-            required_derivatives.add(properties.Rij)
-
-            if properties.hessian in self.response_properties:
-                graph_required["dEdR"] = True
-                derivative_instructions["d2EdR2"] = True
-
-        if (
-            (properties.dipole_moment in self.response_properties)
-            or (properties.polarizability in self.response_properties)
-            or (properties.dipole_derivatives in self.response_properties)
-            or (properties.polarizability_derivatives in self.response_properties)
-            or (properties.partial_charges in self.response_properties)
-        ):
-
-            derivative_instructions["dEdF"] = True
-            required_derivatives.add(properties.electric_field)
-
-            if (properties.dipole_derivatives in self.response_properties) or (
-                properties.partial_charges in self.response_properties
-            ):
-                graph_required["dEdF"] = True
-                derivative_instructions["d2EdFdR"] = True
-                required_derivatives.add(properties.Rij)
-
-            if (properties.polarizability in self.response_properties) or (
-                properties.polarizability_derivatives in self.response_properties
-            ):
-                graph_required["dEdF"] = True
-                derivative_instructions["d2EdF2"] = True
-
-                if properties.polarizability_derivatives in self.response_properties:
-                    graph_required["d2EdF2"] = True
-                    derivative_instructions["d3EdF2dR"] = True
-                    required_derivatives.add(properties.Rij)
-
-        if properties.nuclear_spin_coupling in self.response_properties:
-            # First derivative
-            required_derivatives.add(properties.nuclear_magnetic_moments)
-            derivative_instructions["dEdI"] = True
-
-            # Second derivative for couplings
-            graph_required["dEdI"] = True
-            derivative_instructions["d2EdI2"] = True
-
-        if properties.shielding in self.response_properties:
-            # First derivative
-            required_derivatives.add(properties.magnetic_field)
-            derivative_instructions["dEdB"] = True
-
-            # Second derivative for shielding
-            required_derivatives.add(properties.nuclear_magnetic_moments)
-            graph_required["dEdB"] = True
-            derivative_instructions["d2EdBdI"] = True
-
-        # Convert back to list
-        required_derivatives = list(required_derivatives)
-
-        return derivative_instructions, required_derivatives, graph_required+        return inputs