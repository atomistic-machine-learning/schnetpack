import torch
from ase import Atoms
from ase.neighborlist import neighbor_list
from typing import Dict, Optional
from .base import Transform

__all__ = [
    "NeighborListTransform",
    "ASENeighborList",
    "TorchNeighborList",
    "CollectAtomTriples",
    "CountNeighbors",
]

from schnetpack import properties as structure


<<<<<<< HEAD
class NeighborListTransform(Transform):
=======
class ASENeighborList(Transform):
    """
    Calculate neighbor list using ASE.
    """

>>>>>>> 83935fb5
    is_preprocessor: bool = True
    is_postprocessor: bool = False

    def __init__(self, cutoff: float, return_offset: bool = False):
        super(NeighborListTransform, self).__init__()

        self.cutoff = cutoff
        self.return_offset = return_offset

    def forward(
        self,
        inputs: Dict[str, torch.Tensor],
        results: Optional[Dict[str, torch.Tensor]] = None,
        wrap: Optional[bool] = False,
    ) -> Dict[str, torch.Tensor]:
        return self._build_neighbor_list(inputs)

    def _build_neighbor_list(self, inputs: Dict[str, torch.Tensor]):
        raise NotImplementedError


class ASENeighborList(NeighborListTransform):
    def __init__(self, cutoff, return_offset=False):
        super(ASENeighborList, self).__init__(
            cutoff=cutoff, return_offset=return_offset
        )

    def _build_neighbor_list(self, inputs: Dict[str, torch.Tensor]):
        Z = inputs[structure.Z]
        R = inputs[structure.R]
        cell = inputs[structure.cell]
        pbc = inputs[structure.pbc]
        at = Atoms(numbers=Z, positions=R, cell=cell, pbc=pbc)

        if self.return_offset:
            idx_i, idx_j, Rij, S = neighbor_list(
                "ijDS", at, self.cutoff, self_interaction=False
            )
            inputs[structure.offsets] = torch.tensor(S)
        else:
            idx_i, idx_j, Rij = neighbor_list(
                "ijD", at, self.cutoff, self_interaction=False
            )

        inputs[structure.idx_i] = torch.tensor(idx_i)
        inputs[structure.idx_j] = torch.tensor(idx_j)
        inputs[structure.Rij] = torch.tensor(Rij)
        return inputs


class TorchNeighborList(NeighborListTransform):
    def __init__(self, cutoff, return_offset=False):
        super(TorchNeighborList, self).__init__(
            cutoff=cutoff, return_offset=return_offset
        )

    def _build_neighbor_list(self, inputs: Dict[str, torch.Tensor]):
        positions = inputs[structure.R]
        pbc = inputs[structure.pbc]
        cell = inputs[structure.cell]

        # Check if shifts are needed for periodic boundary conditions
        if torch.all(pbc == 0):
            shifts = torch.zeros(0, 3, device=cell.device).long()
        else:
            shifts = self._get_shifts(cell, pbc)

        idx_i, idx_j, Rij, offsets = self._get_neighbor_pairs(positions, cell, shifts)

        # Create bidirectional id arrays, similar to what the ASE neighbor_list returns
        bi_idx_i = torch.cat((idx_i, idx_j), dim=0)
        bi_idx_j = torch.cat((idx_j, idx_i), dim=0)
        bi_Rij = torch.cat((-Rij, Rij), dim=0)

        # Sort along first dimension (necessary for atom-wise pooling)
        sorted_idx = torch.argsort(bi_idx_i)

        inputs[structure.idx_i] = bi_idx_i[sorted_idx]
        inputs[structure.idx_j] = bi_idx_j[sorted_idx]
        inputs[structure.Rij] = bi_Rij[sorted_idx]

        if self.return_offset:
            bi_offset = torch.cat((-offsets, offsets), dim=0)
            inputs[structure.offsets] = bi_offset[sorted_idx]

        return inputs

    def _get_neighbor_pairs(self, positions, cell, shifts):
        """Compute pairs of atoms that are neighbors
        Copyright 2018- Xiang Gao and other ANI developers
        (https://github.com/aiqm/torchani/blob/master/torchani/aev.py)

        Arguments:
            positions (:class:`torch.Tensor`): tensor of shape
                (molecules, atoms, 3) for atom coordinates.
            cell (:class:`torch.Tensor`): tensor of shape (3, 3) of the three vectors
                defining unit cell: tensor([[x1, y1, z1], [x2, y2, z2], [x3, y3, z3]])
            shifts (:class:`torch.Tensor`): tensor of shape (?, 3) storing shifts
        """
        num_atoms = positions.shape[0]
        all_atoms = torch.arange(num_atoms, device=cell.device)

        # 1) Central cell
        pi_center, pj_center = torch.combinations(all_atoms).unbind(-1)
        shifts_center = shifts.new_zeros(pi_center.shape[0], 3)

        # 2) cells with shifts
        # shape convention (shift index, molecule index, atom index, 3)
        num_shifts = shifts.shape[0]
        all_shifts = torch.arange(num_shifts, device=cell.device)
        shift_index, pi, pj = torch.cartesian_prod(
            all_shifts, all_atoms, all_atoms
        ).unbind(-1)
        shifts_outside = shifts.index_select(0, shift_index)

        # 3) combine results for all cells
        shifts_all = torch.cat([shifts_center, shifts_outside])
        pi_all = torch.cat([pi_center, pi])
        pj_all = torch.cat([pj_center, pj])

        # 4) Compute shifts and distance vectors
        shift_values = torch.mm(shifts_all.to(cell.dtype), cell)
        Rij_all = positions[pi_all] - positions[pj_all] + shift_values

        # 5) Compute distances, and find all pairs within cutoff
        distances = torch.norm(Rij_all, dim=1)
        in_cutoff = torch.nonzero(distances < self.cutoff, as_tuple=False)

        # 6) Reduce tensors to relevant components
        pair_index = in_cutoff.squeeze()
        atom_index_i = pi_all[pair_index]
        atom_index_j = pj_all[pair_index]
        Rij = Rij_all.index_select(0, pair_index)
        offsets = shifts_all[pair_index]

        return atom_index_i, atom_index_j, Rij, offsets

    def _get_shifts(self, cell, pbc):
        """Compute the shifts of unit cell along the given cell vectors to make it
        large enough to contain all pairs of neighbor atoms with PBC under
        consideration.
        Copyright 2018- Xiang Gao and other ANI developers
        (https://github.com/aiqm/torchani/blob/master/torchani/aev.py)

        Arguments:
            cell (:class:`torch.Tensor`): tensor of shape (3, 3) of the three
            vectors defining unit cell: tensor([[x1, y1, z1], [x2, y2, z2], [x3, y3, z3]])
            pbc (:class:`torch.Tensor`): boolean vector of size 3 storing
                if pbc is enabled for that direction.

        Returns:
            :class:`torch.Tensor`: long tensor of shifts. the center cell and
                symmetric cells are not included.
        """
        reciprocal_cell = cell.inverse().t()
        inverse_lengths = torch.norm(reciprocal_cell, dim=1)

        num_repeats = torch.ceil(self.cutoff * inverse_lengths).long()
        num_repeats = torch.where(
            pbc, num_repeats, torch.Tensor([0], device=cell.device).long()
        )

        r1 = torch.arange(1, num_repeats[0] + 1, device=cell.device)
        r2 = torch.arange(1, num_repeats[1] + 1, device=cell.device)
        r3 = torch.arange(1, num_repeats[2] + 1, device=cell.device)
        o = torch.zeros(1, dtype=torch.long, device=cell.device)

        return torch.cat(
            [
                torch.cartesian_prod(r1, r2, r3),
                torch.cartesian_prod(r1, r2, o),
                torch.cartesian_prod(r1, r2, -r3),
                torch.cartesian_prod(r1, o, r3),
                torch.cartesian_prod(r1, o, o),
                torch.cartesian_prod(r1, o, -r3),
                torch.cartesian_prod(r1, -r2, r3),
                torch.cartesian_prod(r1, -r2, o),
                torch.cartesian_prod(r1, -r2, -r3),
                torch.cartesian_prod(o, r2, r3),
                torch.cartesian_prod(o, r2, o),
                torch.cartesian_prod(o, r2, -r3),
                torch.cartesian_prod(o, o, r3),
            ]
        )


class CollectAtomTriples(Transform):
    """
    Generate the index tensors for all triples between atoms within the cutoff shell.
    """

    is_preprocessor: bool = True
    is_postprocessor: bool = False

    def forward(
        self,
        inputs: Dict[str, torch.Tensor],
        results: Optional[Dict[str, torch.Tensor]] = None,
    ) -> Dict[str, torch.Tensor]:
        """
        Using the neighbors contained within the cutoff shell, generate all unique pairs of neighbors and convert
        them to index arrays. Applied to the neighbor arrays, these arrays generate the indices involved in the atom
        triples.

        E.g.:
            idx_j[idx_j_triples] -> j atom in triple
            idx_j[idx_k_triples] -> k atom in triple
            Rij[idx_j_triples] -> Rij vector in triple
            Rij[idx_k_triples] -> Rik vector in triple
        """
        idx_i = inputs[structure.idx_i]

        _, n_neighbors = torch.unique_consecutive(idx_i, return_counts=True)

        offset = 0
        idx_i_triples = ()
        idx_jk_triples = ()
        for idx in range(n_neighbors.shape[0]):
            triples = torch.combinations(
                torch.arange(offset, offset + n_neighbors[idx]), r=2
            )
            idx_i_triples += (torch.ones(triples.shape[0], dtype=torch.long) * idx,)
            idx_jk_triples += (triples,)
            offset += n_neighbors[idx]

        idx_i_triples = torch.cat(idx_i_triples)

        idx_jk_triples = torch.cat(idx_jk_triples)
        idx_j_triples, idx_k_triples = idx_jk_triples.split(1, dim=-1)

        inputs[structure.idx_i_triples] = idx_i_triples
        inputs[structure.idx_j_triples] = idx_j_triples.squeeze(-1)
        inputs[structure.idx_k_triples] = idx_k_triples.squeeze(-1)

        return inputs


class CountNeighbors(Transform):
    """
    Store the number of neighbors for each atom
    """

    is_preprocessor: bool = True
    is_postprocessor: bool = False

    def __init__(self, sorted: bool = True):
        """
        Args:
            sorted: Set to false if chosen neighbor list yields unsorted center indices (idx_i).
        """
        super(CountNeighbors, self).__init__()
        self.sorted = sorted

    def forward(
        self,
        inputs: Dict[str, torch.Tensor],
        results: Optional[Dict[str, torch.Tensor]] = None,
    ) -> Dict[str, torch.Tensor]:
        idx_i = inputs[structure.idx_i]

        if self.sorted:
            _, n_nbh = torch.unique_consecutive(idx_i, return_counts=True)
        else:
            _, n_nbh = torch.unique(idx_i, return_counts=True)

        inputs[structure.n_nbh] = n_nbh
        return inputs<|MERGE_RESOLUTION|>--- conflicted
+++ resolved
@@ -15,15 +15,11 @@
 from schnetpack import properties as structure
 
 
-<<<<<<< HEAD
 class NeighborListTransform(Transform):
-=======
-class ASENeighborList(Transform):
-    """
-    Calculate neighbor list using ASE.
-    """
-
->>>>>>> 83935fb5
+    """
+    Base method for neighbor list transforms.
+    """
+
     is_preprocessor: bool = True
     is_postprocessor: bool = False
 
@@ -46,6 +42,10 @@
 
 
 class ASENeighborList(NeighborListTransform):
+    """
+    Calculate neighbor list using ASE.
+    """
+
     def __init__(self, cutoff, return_offset=False):
         super(ASENeighborList, self).__init__(
             cutoff=cutoff, return_offset=return_offset
@@ -75,6 +75,11 @@
 
 
 class TorchNeighborList(NeighborListTransform):
+    """
+    Calculate neighbors using neighbor lists as implemented in TorchAni
+    (https://github.com/aiqm/torchani/blob/master/torchani/aev.py).
+    """
+
     def __init__(self, cutoff, return_offset=False):
         super(TorchNeighborList, self).__init__(
             cutoff=cutoff, return_offset=return_offset
