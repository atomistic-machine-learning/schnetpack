--- conflicted
+++ resolved
@@ -6,21 +6,18 @@
 from typing import Dict, Optional
 from .base import Transform
 
-<<<<<<< HEAD
 __all__ = [
     "ASENeighborList",
     "TorchNeighborList",
     "CountNeighbors",
     "CollectAtomTriples",
+    "CachedNeighborList",
 ]
-=======
-__all__ = ["ASENeighborList", "TorchNeighborList", "CachingASENeighborList"]
->>>>>>> 87fb60ce
 
 from schnetpack import properties as structure
 
 
-class CachingASENeighborList(Transform):
+class CachedNeighborList(Transform):
     """
     Calculate neighbor list using ASE.
 
