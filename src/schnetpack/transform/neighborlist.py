import os
import torch
import shutil
from ase import Atoms
from ase.neighborlist import neighbor_list
from typing import Dict, Optional
from .base import Transform
from dirsync import sync

__all__ = [
    "ASENeighborList",
    "TorchNeighborList",
    "CountNeighbors",
    "CollectAtomTriples",
    "CachedNeighborList",
    "NeighborListTransform",
]

from schnetpack import properties
import fasteners


class CacheException(Exception):
    pass


class CachedNeighborList(Transform):
    """
    Dynamic caching of neighbor lists.
    This wraps a neighbor list and stores the results the first time it is called
    for a dataset entry with the pid provided by AtomsDataset. Particularly,
    for large systems, this speeds up training significantly.
    Note:
        The provided cache location should be unique to the used dataset. Otherwise,
        wrong neighborhoods will be provided. The caching location can be reused
        across multiple runs, by setting `cleanup_cache=False`.
    """

    is_preprocessor: bool = True
    is_postprocessor: bool = False

    def __init__(
        self,
        cache_path: str,
        neighbor_list: Transform,
        keep_cache: bool = False,
        cache_workdir: str = None,
    ):
        """
        Args:
            cache_path: Path of caching directory.
            neighbor_list: the neighbor list to use
            keep_cache: Keep cache at `cache_location` at the end of training, or copy built/updated cache there from
                `cache_workdir` (if set). A pre-existing cache at `cache_location` will not be deleted, while a
                 temporary cache at `cache_workdir` will always be removed.
            cache_workdir: If this is set, the cache will be build here, e.g. a cluster scratch space
                for faster performance. An existing cache at `cache_location` is copied here at the beginning of
                training, and afterwards (if `keep_cache=True`) the final cache is copied to `cache_workdir`.
        """
        super().__init__()
        self.neighbor_list = neighbor_list
        self.keep_cache = keep_cache
        self.cache_path = cache_path
        self.cache_workdir = cache_workdir
        self.preexisting_cache = os.path.exists(self.cache_path)
        self.has_tmp_workdir = cache_workdir is not None

        os.makedirs(cache_path, exist_ok=True)

        if self.has_tmp_workdir:
            # cache workdir should be empty to avoid loading nbh lists from earlier runs
            if os.path.exists(cache_workdir):
                raise CacheException("The provided `cache_workdir` already exists!")

            # copy existing nbh lists to cache workdir
            if self.preexisting_cache:
                shutil.copytree(cache_path, cache_workdir)
            self.cache_location = cache_workdir
        else:
            # use cache_location to store and load neighborlists
            self.cache_location = cache_path

    def forward(
        self,
        inputs: Dict[str, torch.Tensor],
        results: Optional[Dict[str, torch.Tensor]] = None,
    ) -> Dict[str, torch.Tensor]:
        cache_file = os.path.join(
            self.cache_location, f"cache_{inputs[properties.idx][0]}.pt"
        )

        # try to read cached NBL
        try:
            data = torch.load(cache_file)
            inputs.update(data)
        except IOError:
            # acquire lock for caching
            lock = fasteners.InterProcessLock(
                os.path.join(
                    self.cache_location, f"cache_{inputs[properties.idx][0]}.lock"
                )
            )
            with lock:
                # retry reading, in case other process finished in the meantime
                try:
                    data = torch.load(cache_file)
                    inputs.update(data)
                except IOError:
                    # now it is save to calculate and cache
                    inputs = self.neighbor_list(inputs, results)
                    data = {
                        properties.idx_i: inputs[properties.idx_i],
                        properties.idx_j: inputs[properties.idx_j],
                        properties.Rij: inputs[properties.Rij],
                    }
                    torch.save(data, cache_file)
                except Exception as e:
                    print(e)

        return inputs

    def teardown(self):
        if not self.keep_cache and not self.preexisting_cache:
            try:
                shutil.rmtree(self.cache_path)
            except:
                pass

        if self.cache_workdir is not None:
            if self.keep_cache:
                try:
                    sync(self.cache_workdir, self.cache_path, "sync")
                except:
                    pass

            try:
                shutil.rmtree(self.cache_workdir)
            except:
                pass


class NeighborListTransform(Transform):
    """
    Base class for neighbor lists.
<<<<<<< HEAD

    Optionally, an additional long-range cutoff may be provided to support separate neighbor lists for
    long- and short-range potentials.

=======
    Optionally, an additional long-range cutoff may be provided to support separate neighbor lists for
    long- and short-range potentials.
>>>>>>> 57ac3327
    """

    is_preprocessor: bool = True
    is_postprocessor: bool = False

<<<<<<< HEAD
    def __init__(self, cutoff: float, long_range_cutoff: float = -1.0):
=======
    def __init__(
        self,
        cutoff: float,
        long_range_cutoff: float = -1.0,
        return_offset: bool = False,
    ):
>>>>>>> 57ac3327
        """
        Args:
            cutoff: Cutoff radius for neighbor search.
            long_range_cutoff: If a long-range cutoff is provided, the transform will return separate values
                as idx_i_lr, idx_j_lr, and Rij_lr
<<<<<<< HEAD
=======
            return_offset (bool): return cell offset vectors in periodic simulations.
>>>>>>> 57ac3327
        """
        super().__init__()
        self._short_range_cutoff = cutoff
        self._long_range_cutoff = long_range_cutoff
<<<<<<< HEAD
=======
        self._return_offset = return_offset
>>>>>>> 57ac3327

        if self._long_range_cutoff > 0:
            if self._short_range_cutoff >= self._long_range_cutoff:
                raise ValueError(
                    "If a long-range cutoff is provided it needs to be larger than the short-range cutoff."
                )
            self._cutoff = self._long_range_cutoff
        else:
            self._cutoff = self._short_range_cutoff

    def forward(
        self,
        inputs: Dict[str, torch.Tensor],
        results: Optional[Dict[str, torch.Tensor]] = None,
    ) -> Dict[str, torch.Tensor]:
        Z = inputs[properties.Z]
        R = inputs[properties.R]
        cell = inputs[properties.cell]
        pbc = inputs[properties.pbc]
<<<<<<< HEAD

        Rij, idx_i, idx_j = self._build_neighbor_list(Z, R, cell, pbc, self._cutoff)

=======

        Rij, idx_i, idx_j, offset = self._build_neighbor_list(
            Z, R, cell, pbc, self._cutoff
        )

>>>>>>> 57ac3327
        if self._long_range_cutoff > 0.0:
            inputs[properties.idx_i_lr] = idx_i.detach()
            inputs[properties.idx_j_lr] = idx_j.detach()
            inputs[properties.Rij_lr] = Rij.detach()
<<<<<<< HEAD
            Rij, idx_i, idx_j = filter_short_range(
                idx_i, idx_j, Rij, self._short_range_cutoff
=======

            if self._return_offset:
                inputs[properties.offsets_lr] = offset

            Rij, idx_i, idx_j, offset = filter_short_range(
                idx_i, idx_j, Rij, self._short_range_cutoff, offset
>>>>>>> 57ac3327
            )

        inputs[properties.idx_i] = idx_i.detach()
        inputs[properties.idx_j] = idx_j.detach()
        inputs[properties.Rij] = Rij.detach()
<<<<<<< HEAD
=======

        if self._return_offset:
            inputs[properties.offsets] = offset

>>>>>>> 57ac3327
        return inputs

    def _build_neighbor_list(
        self,
        Z: torch.Tensor,
        positions: torch.Tensor,
        cell: torch.Tensor,
        pbc: torch.Tensor,
        cutoff: float,
    ):
        """Override with specific neighbor list implementation"""
        raise NotImplementedError
<<<<<<< HEAD


def filter_short_range(
    idx_i: torch.Tensor,
    idx_j: torch.Tensor,
    Rij: torch.Tensor,
    short_range_cutoff: float,
):
    rij = torch.norm(Rij, dim=-1)
    cidx = torch.nonzero(rij <= short_range_cutoff).squeeze(-1)

    idx_i_sr = idx_i[cidx]
    idx_j_sr = idx_j[cidx]
    Rij_sr = Rij[cidx]

    return Rij_sr, idx_i_sr, idx_j_sr


=======


def filter_short_range(
    idx_i: torch.Tensor,
    idx_j: torch.Tensor,
    Rij: torch.Tensor,
    short_range_cutoff: float,
    offset: Optional[torch.Tensor] = None,
):
    rij = torch.norm(Rij, dim=-1)
    cidx = torch.nonzero(rij <= short_range_cutoff).squeeze(-1)

    idx_i_sr = idx_i[cidx]
    idx_j_sr = idx_j[cidx]
    Rij_sr = Rij[cidx]

    if offset is not None:
        offset_sr = offset[cidx]
    else:
        offset_sr = None

    return Rij_sr, idx_i_sr, idx_j_sr, offset_sr


>>>>>>> 57ac3327
class ASENeighborList(NeighborListTransform):
    """
    Calculate neighbor list using ASE.
    """

    def _build_neighbor_list(self, Z, positions, cell, pbc, cutoff):
        at = Atoms(numbers=Z, positions=positions, cell=cell, pbc=pbc)
<<<<<<< HEAD
        idx_i, idx_j, Rij = neighbor_list("ijD", at, cutoff, self_interaction=False)
        idx_i = torch.from_numpy(idx_i)
        idx_j = torch.from_numpy(idx_j)
        Rij = torch.from_numpy(Rij)
        return Rij, idx_i, idx_j


class TorchNeighborList(NeighborListTransform):
    """
    Environment provider making use of neighbor lists as implemented in TorchAni
    (https://github.com/aiqm/torchani/blob/master/torchani/aev.py).
    Supports cutoffs and PBCs and can be performed on either CPU or GPU.
    """

=======

        if self._return_offset:
            idx_i, idx_j, Rij, offset = neighbor_list(
                "ijDS", at, cutoff, self_interaction=False
            )
            offset = torch.from_numpy(offset)
        else:
            idx_i, idx_j, Rij = neighbor_list("ijD", at, cutoff, self_interaction=False)
            offset = None

        idx_i = torch.from_numpy(idx_i)
        idx_j = torch.from_numpy(idx_j)
        Rij = torch.from_numpy(Rij)
        return Rij, idx_i, idx_j, offset


class TorchNeighborList(NeighborListTransform):
    """
    Environment provider making use of neighbor lists as implemented in TorchAni
    (https://github.com/aiqm/torchani/blob/master/torchani/aev.py).
    Supports cutoffs and PBCs and can be performed on either CPU or GPU.
    """

>>>>>>> 57ac3327
    def _build_neighbor_list(self, Z, positions, cell, pbc, cutoff):
        # Check if shifts are needed for periodic boundary conditions
        if torch.all(pbc == 0):
            shifts = torch.zeros(0, 3, device=cell.device, dtype=torch.long)
        else:
            shifts = self._get_shifts(cell, pbc, cutoff)
<<<<<<< HEAD
        idx_i, idx_j, Rij = self._get_neighbor_pairs(positions, cell, shifts, cutoff)
=======
        idx_i, idx_j, Rij, offset = self._get_neighbor_pairs(
            positions, cell, shifts, cutoff
        )
>>>>>>> 57ac3327

        # Create bidirectional id arrays, similar to what the ASE neighbor_list returns
        bi_idx_i = torch.cat((idx_i, idx_j), dim=0)
        bi_idx_j = torch.cat((idx_j, idx_i), dim=0)
        bi_Rij = torch.cat((-Rij, Rij), dim=0)

        # Sort along first dimension (necessary for atom-wise pooling)
        sorted_idx = torch.argsort(bi_idx_i)
        idx_i = bi_idx_i[sorted_idx]
        idx_j = bi_idx_j[sorted_idx]
        Rij = bi_Rij[sorted_idx]
<<<<<<< HEAD
        return Rij, idx_i, idx_j

=======

        if self._return_offset:
            bi_offset = torch.cat((-offset, offset), dim=0)
            offset = bi_offset[sorted_idx]
        else:
            offset = None

        return Rij, idx_i, idx_j, offset

>>>>>>> 57ac3327
    def _get_neighbor_pairs(self, positions, cell, shifts, cutoff):
        """Compute pairs of atoms that are neighbors
        Copyright 2018- Xiang Gao and other ANI developers
        (https://github.com/aiqm/torchani/blob/master/torchani/aev.py)
        Arguments:
            positions (:class:`torch.Tensor`): tensor of shape
                (molecules, atoms, 3) for atom coordinates.
            cell (:class:`torch.Tensor`): tensor of shape (3, 3) of the three vectors
                defining unit cell: tensor([[x1, y1, z1], [x2, y2, z2], [x3, y3, z3]])
            shifts (:class:`torch.Tensor`): tensor of shape (?, 3) storing shifts
        """
        num_atoms = positions.shape[0]
        all_atoms = torch.arange(num_atoms, device=cell.device)

        # 1) Central cell
        pi_center, pj_center = torch.combinations(all_atoms).unbind(-1)
        shifts_center = shifts.new_zeros(pi_center.shape[0], 3)

        # 2) cells with shifts
        # shape convention (shift index, molecule index, atom index, 3)
        num_shifts = shifts.shape[0]
        all_shifts = torch.arange(num_shifts, device=cell.device)
        shift_index, pi, pj = torch.cartesian_prod(
            all_shifts, all_atoms, all_atoms
        ).unbind(-1)
        shifts_outside = shifts.index_select(0, shift_index)

        # 3) combine results for all cells
        shifts_all = torch.cat([shifts_center, shifts_outside])
        pi_all = torch.cat([pi_center, pi])
        pj_all = torch.cat([pj_center, pj])

        # 4) Compute shifts and distance vectors
        shift_values = torch.mm(shifts_all.to(cell.dtype), cell)
        Rij_all = positions[pi_all] - positions[pj_all] + shift_values

        # 5) Compute distances, and find all pairs within cutoff
        distances = torch.norm(Rij_all, dim=1)
        in_cutoff = torch.nonzero(distances < cutoff, as_tuple=False)

        # 6) Reduce tensors to relevant components
        pair_index = in_cutoff.squeeze()
        atom_index_i = pi_all[pair_index]
        atom_index_j = pj_all[pair_index]
        Rij = Rij_all.index_select(0, pair_index)
        offsets = shifts_all[pair_index]

        return atom_index_i, atom_index_j, Rij, offsets

    def _get_shifts(self, cell, pbc, cutoff):
        """Compute the shifts of unit cell along the given cell vectors to make it
        large enough to contain all pairs of neighbor atoms with PBC under
        consideration.
        Copyright 2018- Xiang Gao and other ANI developers
        (https://github.com/aiqm/torchani/blob/master/torchani/aev.py)
        Arguments:
            cell (:class:`torch.Tensor`): tensor of shape (3, 3) of the three
            vectors defining unit cell: tensor([[x1, y1, z1], [x2, y2, z2], [x3, y3, z3]])
            pbc (:class:`torch.Tensor`): boolean vector of size 3 storing
                if pbc is enabled for that direction.
        Returns:
            :class:`torch.Tensor`: long tensor of shifts. the center cell and
                symmetric cells are not included.
        """
        reciprocal_cell = cell.inverse().t()
        inverse_lengths = torch.norm(reciprocal_cell, dim=1)

        num_repeats = torch.ceil(cutoff * inverse_lengths).long()
        num_repeats = torch.where(
            pbc, num_repeats, torch.Tensor([0], device=cell.device).long()
        )

        r1 = torch.arange(1, num_repeats[0] + 1, device=cell.device)
        r2 = torch.arange(1, num_repeats[1] + 1, device=cell.device)
        r3 = torch.arange(1, num_repeats[2] + 1, device=cell.device)
        o = torch.zeros(1, dtype=torch.long, device=cell.device)

        return torch.cat(
            [
                torch.cartesian_prod(r1, r2, r3),
                torch.cartesian_prod(r1, r2, o),
                torch.cartesian_prod(r1, r2, -r3),
                torch.cartesian_prod(r1, o, r3),
                torch.cartesian_prod(r1, o, o),
                torch.cartesian_prod(r1, o, -r3),
                torch.cartesian_prod(r1, -r2, r3),
                torch.cartesian_prod(r1, -r2, o),
                torch.cartesian_prod(r1, -r2, -r3),
                torch.cartesian_prod(o, r2, r3),
                torch.cartesian_prod(o, r2, o),
                torch.cartesian_prod(o, r2, -r3),
                torch.cartesian_prod(o, o, r3),
            ]
        )


class CollectAtomTriples(Transform):
    """
    Generate the index tensors for all triples between atoms within the cutoff shell.
    """

    is_preprocessor: bool = True
    is_postprocessor: bool = False

    def forward(
        self,
        inputs: Dict[str, torch.Tensor],
        results: Optional[Dict[str, torch.Tensor]] = None,
    ) -> Dict[str, torch.Tensor]:
        """
        Using the neighbors contained within the cutoff shell, generate all unique pairs of neighbors and convert
        them to index arrays. Applied to the neighbor arrays, these arrays generate the indices involved in the atom
        triples.
        E.g.:
            idx_j[idx_j_triples] -> j atom in triple
            idx_j[idx_k_triples] -> k atom in triple
            Rij[idx_j_triples] -> Rij vector in triple
            Rij[idx_k_triples] -> Rik vector in triple
        """
        idx_i = inputs[properties.idx_i]

        _, n_neighbors = torch.unique_consecutive(idx_i, return_counts=True)

        offset = 0
        idx_i_triples = ()
        idx_jk_triples = ()
        for idx in range(n_neighbors.shape[0]):
            triples = torch.combinations(
                torch.arange(offset, offset + n_neighbors[idx]), r=2
            )
            idx_i_triples += (torch.ones(triples.shape[0], dtype=torch.long) * idx,)
            idx_jk_triples += (triples,)
            offset += n_neighbors[idx]

        idx_i_triples = torch.cat(idx_i_triples)

        idx_jk_triples = torch.cat(idx_jk_triples)
        idx_j_triples, idx_k_triples = idx_jk_triples.split(1, dim=-1)

        inputs[properties.idx_i_triples] = idx_i_triples
        inputs[properties.idx_j_triples] = idx_j_triples.squeeze(-1)
        inputs[properties.idx_k_triples] = idx_k_triples.squeeze(-1)

        return inputs


class CountNeighbors(Transform):
    """
    Store the number of neighbors for each atom
    """

    is_preprocessor: bool = True
    is_postprocessor: bool = False

    def __init__(self, sorted: bool = True):
        """
        Args:
            sorted: Set to false if chosen neighbor list yields unsorted center indices (idx_i).
        """
        super(CountNeighbors, self).__init__()
        self.sorted = sorted

    def forward(
        self,
        inputs: Dict[str, torch.Tensor],
        results: Optional[Dict[str, torch.Tensor]] = None,
    ) -> Dict[str, torch.Tensor]:
        idx_i = inputs[properties.idx_i]

        if self.sorted:
            _, n_nbh = torch.unique_consecutive(idx_i, return_counts=True)
        else:
            _, n_nbh = torch.unique(idx_i, return_counts=True)

        inputs[properties.n_nbh] = n_nbh
        return inputs<|MERGE_RESOLUTION|>--- conflicted
+++ resolved
@@ -86,7 +86,7 @@
         results: Optional[Dict[str, torch.Tensor]] = None,
     ) -> Dict[str, torch.Tensor]:
         cache_file = os.path.join(
-            self.cache_location, f"cache_{inputs[properties.idx][0]}.pt"
+            self.cache_workdir, f"cache_{inputs[properties.idx][0]}.pt"
         )
 
         # try to read cached NBL
@@ -97,7 +97,7 @@
             # acquire lock for caching
             lock = fasteners.InterProcessLock(
                 os.path.join(
-                    self.cache_location, f"cache_{inputs[properties.idx][0]}.lock"
+                    self.cache_workdir, f"cache_{inputs[properties.idx][0]}.lock"
                 )
             )
             with lock:
@@ -142,47 +142,30 @@
 class NeighborListTransform(Transform):
     """
     Base class for neighbor lists.
-<<<<<<< HEAD
-
     Optionally, an additional long-range cutoff may be provided to support separate neighbor lists for
     long- and short-range potentials.
-
-=======
-    Optionally, an additional long-range cutoff may be provided to support separate neighbor lists for
-    long- and short-range potentials.
->>>>>>> 57ac3327
     """
 
     is_preprocessor: bool = True
     is_postprocessor: bool = False
 
-<<<<<<< HEAD
-    def __init__(self, cutoff: float, long_range_cutoff: float = -1.0):
-=======
     def __init__(
         self,
         cutoff: float,
         long_range_cutoff: float = -1.0,
         return_offset: bool = False,
     ):
->>>>>>> 57ac3327
         """
         Args:
             cutoff: Cutoff radius for neighbor search.
             long_range_cutoff: If a long-range cutoff is provided, the transform will return separate values
                 as idx_i_lr, idx_j_lr, and Rij_lr
-<<<<<<< HEAD
-=======
             return_offset (bool): return cell offset vectors in periodic simulations.
->>>>>>> 57ac3327
         """
         super().__init__()
         self._short_range_cutoff = cutoff
         self._long_range_cutoff = long_range_cutoff
-<<<<<<< HEAD
-=======
         self._return_offset = return_offset
->>>>>>> 57ac3327
 
         if self._long_range_cutoff > 0:
             if self._short_range_cutoff >= self._long_range_cutoff:
@@ -202,44 +185,30 @@
         R = inputs[properties.R]
         cell = inputs[properties.cell]
         pbc = inputs[properties.pbc]
-<<<<<<< HEAD
-
-        Rij, idx_i, idx_j = self._build_neighbor_list(Z, R, cell, pbc, self._cutoff)
-
-=======
 
         Rij, idx_i, idx_j, offset = self._build_neighbor_list(
             Z, R, cell, pbc, self._cutoff
         )
 
->>>>>>> 57ac3327
         if self._long_range_cutoff > 0.0:
             inputs[properties.idx_i_lr] = idx_i.detach()
             inputs[properties.idx_j_lr] = idx_j.detach()
             inputs[properties.Rij_lr] = Rij.detach()
-<<<<<<< HEAD
-            Rij, idx_i, idx_j = filter_short_range(
-                idx_i, idx_j, Rij, self._short_range_cutoff
-=======
 
             if self._return_offset:
                 inputs[properties.offsets_lr] = offset
 
             Rij, idx_i, idx_j, offset = filter_short_range(
                 idx_i, idx_j, Rij, self._short_range_cutoff, offset
->>>>>>> 57ac3327
             )
 
         inputs[properties.idx_i] = idx_i.detach()
         inputs[properties.idx_j] = idx_j.detach()
         inputs[properties.Rij] = Rij.detach()
-<<<<<<< HEAD
-=======
 
         if self._return_offset:
             inputs[properties.offsets] = offset
 
->>>>>>> 57ac3327
         return inputs
 
     def _build_neighbor_list(
@@ -252,26 +221,6 @@
     ):
         """Override with specific neighbor list implementation"""
         raise NotImplementedError
-<<<<<<< HEAD
-
-
-def filter_short_range(
-    idx_i: torch.Tensor,
-    idx_j: torch.Tensor,
-    Rij: torch.Tensor,
-    short_range_cutoff: float,
-):
-    rij = torch.norm(Rij, dim=-1)
-    cidx = torch.nonzero(rij <= short_range_cutoff).squeeze(-1)
-
-    idx_i_sr = idx_i[cidx]
-    idx_j_sr = idx_j[cidx]
-    Rij_sr = Rij[cidx]
-
-    return Rij_sr, idx_i_sr, idx_j_sr
-
-
-=======
 
 
 def filter_short_range(
@@ -296,7 +245,6 @@
     return Rij_sr, idx_i_sr, idx_j_sr, offset_sr
 
 
->>>>>>> 57ac3327
 class ASENeighborList(NeighborListTransform):
     """
     Calculate neighbor list using ASE.
@@ -304,22 +252,6 @@
 
     def _build_neighbor_list(self, Z, positions, cell, pbc, cutoff):
         at = Atoms(numbers=Z, positions=positions, cell=cell, pbc=pbc)
-<<<<<<< HEAD
-        idx_i, idx_j, Rij = neighbor_list("ijD", at, cutoff, self_interaction=False)
-        idx_i = torch.from_numpy(idx_i)
-        idx_j = torch.from_numpy(idx_j)
-        Rij = torch.from_numpy(Rij)
-        return Rij, idx_i, idx_j
-
-
-class TorchNeighborList(NeighborListTransform):
-    """
-    Environment provider making use of neighbor lists as implemented in TorchAni
-    (https://github.com/aiqm/torchani/blob/master/torchani/aev.py).
-    Supports cutoffs and PBCs and can be performed on either CPU or GPU.
-    """
-
-=======
 
         if self._return_offset:
             idx_i, idx_j, Rij, offset = neighbor_list(
@@ -343,20 +275,15 @@
     Supports cutoffs and PBCs and can be performed on either CPU or GPU.
     """
 
->>>>>>> 57ac3327
     def _build_neighbor_list(self, Z, positions, cell, pbc, cutoff):
         # Check if shifts are needed for periodic boundary conditions
         if torch.all(pbc == 0):
             shifts = torch.zeros(0, 3, device=cell.device, dtype=torch.long)
         else:
             shifts = self._get_shifts(cell, pbc, cutoff)
-<<<<<<< HEAD
-        idx_i, idx_j, Rij = self._get_neighbor_pairs(positions, cell, shifts, cutoff)
-=======
         idx_i, idx_j, Rij, offset = self._get_neighbor_pairs(
             positions, cell, shifts, cutoff
         )
->>>>>>> 57ac3327
 
         # Create bidirectional id arrays, similar to what the ASE neighbor_list returns
         bi_idx_i = torch.cat((idx_i, idx_j), dim=0)
@@ -368,10 +295,6 @@
         idx_i = bi_idx_i[sorted_idx]
         idx_j = bi_idx_j[sorted_idx]
         Rij = bi_Rij[sorted_idx]
-<<<<<<< HEAD
-        return Rij, idx_i, idx_j
-
-=======
 
         if self._return_offset:
             bi_offset = torch.cat((-offset, offset), dim=0)
@@ -381,7 +304,6 @@
 
         return Rij, idx_i, idx_j, offset
 
->>>>>>> 57ac3327
     def _get_neighbor_pairs(self, positions, cell, shifts, cutoff):
         """Compute pairs of atoms that are neighbors
         Copyright 2018- Xiang Gao and other ANI developers
