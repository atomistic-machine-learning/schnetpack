from .base import *
from .single_property import *
<<<<<<< HEAD
from .pes import *
=======
from .pes import PESModel
from .pes_sf import PESModelSF
>>>>>>> 592af751
<|MERGE_RESOLUTION|>--- conflicted
+++ resolved
@@ -1,8 +1,4 @@
 from .base import *
 from .single_property import *
-<<<<<<< HEAD
 from .pes import *
-=======
-from .pes import PESModel
-from .pes_sf import PESModelSF
->>>>>>> 592af751
+from .pes_sf import *