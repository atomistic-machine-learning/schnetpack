import logging

import torch
from torch.autograd import grad
from typing import Dict, Optional, List, Callable
import torch.nn as nn
from schnetpack import structure
from schnetpack.model.base import (
    AtomisticModel,
    Properties,
)

import schnetpack as spk

log = logging.getLogger(__name__)

__all__ = ["PESModel"]


class PESModel(AtomisticModel):
    """
    AtomisticModel for potential energy surfaces.

    """

    def __init__(
        self,
        datamodule: spk.data.AtomsDataModule,
        representation: nn.Module,
        output: nn.Module,
        energy_property: str = "energy",
        energy_loss_fn: Optional[Callable] = None,
        energy_weight: Optional[float] = None,
        energy_metrics: Optional[Dict] = None,
        forces_property: Optional[str] = None,
        forces_loss_fn: Optional[Callable] = None,
        forces_weight: Optional[float] = None,
        forces_metrics: Optional[Dict] = None,
        stress_property: Optional[str] = None,
        stress_loss_fn: Optional[Callable] = None,
        stress_weight: Optional[float] = None,
        stress_metrics: Optional[Dict] = None,
        optimizer: Optional[Callable] = None,
        scheduler: Optional[Callable] = None,
        scheduler_monitor: Optional[str] = "val_loss",
        postprocess: Optional[List[spk.transform.Transform]] = None,
    ):
        """
        Args:
            datamodule: pytorch_lightning module for dataset
            representation: nn.Module for atomistic representation
            output: nn.Module for computation of physical properties from atomistic representation
            energy_property: name of energy property in datamodule
            energy_loss_fn: loss function for computation of energy loss
            energy_weight: weighting of energy loss
            energy_metrics: dict of metrics for energy predictions with metric name as keys and callable as values
            forces_property: name of forces property in datamodule
            forces_loss_fn: loss function for computation of forces loss
            forces_weight: weighting of forces loss
            forces_metrics: dict of metrics for forces predictions with metric name as keys and callable as values
            stress_property: name of stress property in datamodule
            stress_loss_fn: loss function for computation of stress loss
            stress_weight: weighting of stress loss
            stress_metrics: dict of metrics for stress predictions with metric name as keys and callable as values
            optimizer: functools.partial-function with torch optimizer and args for creation of optimizer with
                optimizer(params=self.parameters())
            scheduler: functools.partial-function with scheduler and args for creation of scheduler with
                scheduler(optimizer=optimizer)
            scheduler_monitor: name of metric to be observed and used for lr drops of scheduler
            postprocess: list of postprocessors to be applied to model for predictions

        """
        super(PESModel, self).__init__(
            datamodule=datamodule,
            representation=representation,
            output=output,
            postprocess=postprocess,
            optimizer=optimizer,
            scheduler=scheduler,
            scheduler_monitor=scheduler_monitor,
        )
        # todo: datamodule optional?
        self.targets = {
            Properties.energy: energy_property,
            Properties.forces: forces_property,
            Properties.stress: stress_property,
        }

        self.losses = {Properties.energy: (energy_weight, energy_loss_fn)}
        if forces_loss_fn is not None:
            self.losses[Properties.forces] = (forces_weight, forces_loss_fn)
        if stress_loss_fn is not None:
            self.losses[Properties.stress] = (stress_weight, stress_loss_fn)

        self._collect_metrics(energy_metrics, forces_metrics, stress_metrics)

    def _collect_metrics(self, energy_metrics, forces_metrics, stress_metrics):
        self.metrics = {}
        if energy_metrics is not None:
            self.metrics[Properties.energy] = nn.ModuleDict(
                {
                    Properties.energy + "_" + name: metric
                    for name, metric in energy_metrics.items()
                }
            )

        if forces_metrics is not None:
            self.metrics[Properties.forces] = nn.ModuleDict(
                {
                    Properties.forces + "_" + name: metric
                    for name, metric in forces_metrics.items()
                }
            )
        if stress_metrics is not None:
            self.metrics[Properties.stress] = nn.ModuleDict(
                {
                    Properties.stress + "_" + name: metric
                    for name, metric in stress_metrics.items()
                }
            )

    def forward(self, inputs: Dict[str, torch.Tensor]):
        R = inputs[structure.R]
        inputs[structure.Rij].requires_grad_()
        inputs.update(self.representation(inputs))
        Epred = self.output(inputs)
        results = {Properties.energy: Epred}

        if (
            self.targets[Properties.forces] is not None
            or self.targets[Properties.stress] is not None
        ):
            go: List[Optional[torch.Tensor]] = [torch.ones_like(Epred)]
            dEdRij = grad(
                [Epred],
                [inputs[structure.Rij]],
                grad_outputs=go,
                create_graph=self.training,
            )[0]

<<<<<<< HEAD
            if self.targets[Properties.forces] is not None and dEdRij is not None:
                Fpred_i = torch.zeros_like(R)
                Fpred_i = Fpred_i.index_add(0, inputs[structure.idx_i], dEdRij)

                Fpred_j = torch.zeros_like(R)
                Fpred_j = Fpred_j.index_add(0, inputs[structure.idx_j], dEdRij)
                Fpred = Fpred_i - Fpred_j
                results[Properties.forces] = Fpred

        if self.targets[Properties.stress] is not None:
            stress_i = torch.zeros((R.shape[0], 3, 3), dtype=R.dtype, device=R.device)

            # sum over j
            stress_i = stress_i.index_add(
                0,
                inputs[structure.idx_i],
                dEdRij[:, None, :] * inputs[structure.Rij][:, :, None],
            )

            # sum over i
            idx_m = inputs[structure.idx_m]
            maxm = int(idx_m[-1]) + 1
            stress = torch.zeros(
                (maxm, 3, 3), dtype=stress_i.dtype, device=stress_i.device
            )
            stress = stress.index_add(0, idx_m, stress_i)

            cell_33 = inputs[structure.cell].view(maxm, 3, 3)
            volume = (
                torch.sum(
                    cell_33[:, 0, :]
                    * torch.cross(cell_33[:, 1, :], cell_33[:, 2, :], dim=1),
                    dim=1,
                    keepdim=True,
                )
                .expand(maxm, 3)
                .reshape(maxm * 3, 1)
            )

            results[Properties.stress] = stress.reshape(maxm * 3, 3) / volume

        results = self.postprocess(inputs, results)
=======
            # TorchScript needs Tensor instead of Optional[Tensor]
            if dEdRij is None:
                dEdRij = torch.zeros_like(inputs[structure.Rij])

            if self.predict_forces and dEdRij is not None:
                Fpred = torch.zeros_like(R)
                Fpred = Fpred.index_add(0, inputs[structure.idx_i], dEdRij)
                Fpred = Fpred.index_add(0, inputs[structure.idx_j], -dEdRij)
                results["forces"] = Fpred

            if self.predict_stress:
                stress_i = torch.zeros(
                    (R.shape[0], 3, 3), dtype=R.dtype, device=R.device
                )

                # sum over j
                stress_i = stress_i.index_add(
                    0,
                    inputs[structure.idx_i],
                    dEdRij[:, None, :] * inputs[structure.Rij][:, :, None],
                )

                # sum over i
                idx_m = inputs[structure.idx_m]
                maxm = int(idx_m[-1]) + 1
                stress = torch.zeros(
                    (maxm, 3, 3), dtype=stress_i.dtype, device=stress_i.device
                )
                stress = stress.index_add(0, idx_m, stress_i)

                # TODO: remove reshapes?
                cell_33 = inputs[structure.cell].view(maxm, 3, 3)
                volume = (
                    torch.sum(
                        cell_33[:, 0, :]
                        * torch.cross(cell_33[:, 1, :], cell_33[:, 2, :], dim=1),
                        dim=1,
                        keepdim=True,
                    )
                    .expand(maxm, 3)
                    .reshape(maxm * 3, 1)
                )
                results["stress"] = stress.reshape(maxm * 3, 3) / volume
>>>>>>> f9eb7480

        results = self.postprocess(inputs, results)
        return results

    def loss_fn(self, pred, batch):
        loss = 0.0
        for pname, v in self.losses.items():
            weight, fn = v
            loss_p = weight * fn(pred[pname], batch[self.targets[pname]])
            loss += loss_p
        return loss

    def training_step(self, batch, batch_idx):
        pred = self(batch)
        loss = self.loss_fn(pred, batch)

        self.log("train_loss", loss, on_step=True, on_epoch=False, prog_bar=False)
        for prop, pmetrics in self.metrics.items():
            for name, pmetric in pmetrics.items():
                self.log(
                    f"train_{name}",
                    pmetric(pred[prop], batch[self.targets[prop]]),
                    on_step=False,
                    on_epoch=True,
                    prog_bar=False,
                )

        return loss

    def validation_step(self, batch, batch_idx):
        torch.set_grad_enabled(True)
        pred = self(batch)
        loss = self.loss_fn(pred, batch)

        self.log("val_loss", loss, on_step=False, on_epoch=True, prog_bar=False)
        for prop, pmetrics in self.metrics.items():
            for name, pmetric in pmetrics.items():
                self.log(
                    f"val_{name}",
                    pmetric(pred[prop], batch[self.targets[prop]]),
                    on_step=False,
                    on_epoch=True,
                    prog_bar=False,
                )

        return {"val_loss": loss}

    def test_step(self, batch, batch_idx):
        torch.set_grad_enabled(True)
        pred = self(batch)
        loss = self.loss_fn(pred, batch)

        self.log("test_loss", loss, on_step=False, on_epoch=True, prog_bar=False)
        for prop, pmetrics in self.metrics.items():
            for name, pmetric in pmetrics.items():
                self.log(
                    f"test_{name}",
                    pmetric(pred[prop], batch[self.targets[prop]]),
                    on_step=False,
                    on_epoch=True,
                    prog_bar=False,
                )
        return {"test_loss": loss}<|MERGE_RESOLUTION|>--- conflicted
+++ resolved
@@ -138,14 +138,14 @@
                 create_graph=self.training,
             )[0]
 
-<<<<<<< HEAD
+            # TorchScript needs Tensor instead of Optional[Tensor]
+            if dEdRij is None:
+                dEdRij = torch.zeros_like(inputs[structure.Rij])
+
             if self.targets[Properties.forces] is not None and dEdRij is not None:
-                Fpred_i = torch.zeros_like(R)
-                Fpred_i = Fpred_i.index_add(0, inputs[structure.idx_i], dEdRij)
-
-                Fpred_j = torch.zeros_like(R)
-                Fpred_j = Fpred_j.index_add(0, inputs[structure.idx_j], dEdRij)
-                Fpred = Fpred_i - Fpred_j
+                Fpred = torch.zeros_like(R)
+                Fpred = Fpred.index_add(0, inputs[structure.idx_i], dEdRij)
+                Fpred = Fpred.index_add(0, inputs[structure.idx_j], -dEdRij)
                 results[Properties.forces] = Fpred
 
         if self.targets[Properties.stress] is not None:
@@ -179,53 +179,6 @@
             )
 
             results[Properties.stress] = stress.reshape(maxm * 3, 3) / volume
-
-        results = self.postprocess(inputs, results)
-=======
-            # TorchScript needs Tensor instead of Optional[Tensor]
-            if dEdRij is None:
-                dEdRij = torch.zeros_like(inputs[structure.Rij])
-
-            if self.predict_forces and dEdRij is not None:
-                Fpred = torch.zeros_like(R)
-                Fpred = Fpred.index_add(0, inputs[structure.idx_i], dEdRij)
-                Fpred = Fpred.index_add(0, inputs[structure.idx_j], -dEdRij)
-                results["forces"] = Fpred
-
-            if self.predict_stress:
-                stress_i = torch.zeros(
-                    (R.shape[0], 3, 3), dtype=R.dtype, device=R.device
-                )
-
-                # sum over j
-                stress_i = stress_i.index_add(
-                    0,
-                    inputs[structure.idx_i],
-                    dEdRij[:, None, :] * inputs[structure.Rij][:, :, None],
-                )
-
-                # sum over i
-                idx_m = inputs[structure.idx_m]
-                maxm = int(idx_m[-1]) + 1
-                stress = torch.zeros(
-                    (maxm, 3, 3), dtype=stress_i.dtype, device=stress_i.device
-                )
-                stress = stress.index_add(0, idx_m, stress_i)
-
-                # TODO: remove reshapes?
-                cell_33 = inputs[structure.cell].view(maxm, 3, 3)
-                volume = (
-                    torch.sum(
-                        cell_33[:, 0, :]
-                        * torch.cross(cell_33[:, 1, :], cell_33[:, 2, :], dim=1),
-                        dim=1,
-                        keepdim=True,
-                    )
-                    .expand(maxm, 3)
-                    .reshape(maxm * 3, 1)
-                )
-                results["stress"] = stress.reshape(maxm * 3, 3) / volume
->>>>>>> f9eb7480
 
         results = self.postprocess(inputs, results)
         return results
