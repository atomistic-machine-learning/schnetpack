"""
Keys to access structure properties.

Note: Had to be moved out of Structure class for TorchScript compatibility

"""
from typing import Final

idx: Final[str] = "_idx"

## structure
Z: Final[str] = "_atomic_numbers"  #: nuclear charge
position: Final[str] = "_positions"  #: atom positions
R: Final[str] = position  #: atom positions

cell: Final[str] = "_cell"  #: unit cell
pbc: Final[str] = "_pbc"  #: periodic boundary conditions

seg_m: Final[str] = "_seg_m"  #: start indices of systems
idx_m: Final[str] = "_idx_m"  #: indices of systems
idx_i: Final[str] = "_idx_i"  #: indices of center atoms
idx_j: Final[str] = "_idx_j"  #: indices of neighboring atoms
idx_i_lr: Final[str] = "_idx_i_lr"  #: indices of center atoms for long-range
idx_j_lr: Final[str] = "_idx_j_lr"  #: indices of neighboring atoms for long-range

lidx_i: Final[str] = "_idx_i_local"  #: local indices of center atoms (within system)
lidx_j: Final[
    str
] = "_idx_j_local"  #: local indices of neighboring atoms (within system)
Rij: Final[str] = "_Rij"  #: indices of atom pairs
Rij_lr: Final[str] = "_Rij_lr"  #: indices of atom pairs for long-range
n_atoms: Final[str] = "_n_atoms"  #: number of atoms
offsets: Final[str] = "_offsets"  #: cell offset vectors

n_nbh: Final[str] = "_n_nbh"  #: number of neighbors

#: indices of center atom triples
idx_i_triples: Final[str] = "_idx_i_triples"

#: indices of first neighboring atom triples
idx_j_triples: Final[str] = "_idx_j_triples"

#: indices of second neighboring atom triples
idx_k_triples: Final[str] = "_idx_k_triples"

## chemical properties
energy: Final[str] = "energy"
forces: Final[str] = "forces"
stress: Final[str] = "stress"
<<<<<<< HEAD
masses: Final[str] = "masses"
dipole_moment: Final[str] = "dipole_moment"
polarizability: Final[str] = "polarizability"
shielding: Final[str] = "shielding"
hessian: Final[str] = "hessian"
dipole_derivatives: Final[str] = "dipole_derivatives"
polarizability_derivatives: Final[str] = "polarizability_derivatives"
=======

total_charge: Final[str] = "total_charge"
partial_charges: Final[str] = "partial_charges"
dipole_moment: Final[str] = "dipole_moment"
polarizability: Final[str] = "polarizability"
>>>>>>> 8ee28438
<|MERGE_RESOLUTION|>--- conflicted
+++ resolved
@@ -31,6 +31,7 @@
 Rij_lr: Final[str] = "_Rij_lr"  #: indices of atom pairs for long-range
 n_atoms: Final[str] = "_n_atoms"  #: number of atoms
 offsets: Final[str] = "_offsets"  #: cell offset vectors
+offsets_lr: Final[str] = "_offsets_lr"  #: cell offset vectors
 
 n_nbh: Final[str] = "_n_nbh"  #: number of neighbors
 
@@ -47,7 +48,6 @@
 energy: Final[str] = "energy"
 forces: Final[str] = "forces"
 stress: Final[str] = "stress"
-<<<<<<< HEAD
 masses: Final[str] = "masses"
 dipole_moment: Final[str] = "dipole_moment"
 polarizability: Final[str] = "polarizability"
@@ -55,10 +55,5 @@
 hessian: Final[str] = "hessian"
 dipole_derivatives: Final[str] = "dipole_derivatives"
 polarizability_derivatives: Final[str] = "polarizability_derivatives"
-=======
-
 total_charge: Final[str] = "total_charge"
-partial_charges: Final[str] = "partial_charges"
-dipole_moment: Final[str] = "dipole_moment"
-polarizability: Final[str] = "polarizability"
->>>>>>> 8ee28438
+partial_charges: Final[str] = "partial_charges"