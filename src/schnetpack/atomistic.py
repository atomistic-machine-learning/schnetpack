import torch.nn as nn
from schnetpack.data import Structure


class ModelError(Exception):
    pass


class AtomisticModel(nn.Module):
    """
    Join a representation model with output modules.

    Args:
        representation (torch.nn.Module): Representation block of the model.
        output_modules (list or nn.ModuleList or spk.output_modules.Atomwise): Output
            block of the model. Needed for predicting properties.

    Returns:
         dict: property predictions
    """

    def __init__(self, representation, output_modules):
        super(AtomisticModel, self).__init__()
        self.representation = representation
        if type(output_modules) not in [list, nn.ModuleList]:
            output_modules = [output_modules]
        if type(output_modules) == list:
            output_modules = nn.ModuleList(output_modules)
        self.output_modules = output_modules
        self.requires_dr = any([om.derivative for om in self.output_modules])

    def forward(self, inputs):
        """
        Forward representation output through output modules.
        """
        if self.requires_dr:
            inputs[Structure.R].requires_grad_()
        inputs["representation"] = self.representation(inputs)
        outs = {}
        for output_model in self.output_modules:
            outs.update(output_model(inputs))
        return outs


<<<<<<< HEAD
class OutputModule(nn.Module):
    r"""
    Base class for output modules.

    Args:
        requires_dr (bool): specifies if the derivative of the output is required
    """

    def __init__(self, requires_dr=False):
        self.requires_dr = requires_dr
        super(OutputModule, self).__init__()

    def forward(self, inputs):
        r"""
        Should be overwritten
        """
        raise NotImplementedError


class Atomwise(OutputModule):
    """
    Predicts atom-wise contributions and accumulates global prediction, e.g. for the energy.

    Args:
        n_in (int): input dimension of representation (default: 128)
        n_out (int): output dimension of target property (default: 1)
        pool_mode (str): one of {sum, avg} (default: sum)
        n_layers (int): number of nn in output network (default: 2)
        n_neurons (list of int or None): number of neurons in each layer of the output network.
                                          If `None`, divide neurons by 2 in each layer. (default: None)
        activation (function): activation function for hidden nn (default: spk.nn.activations.shifted_softplus)
        return_contributions (bool): If True, latent atomic contributions are returned as well (default: False)
        requires_dr (bool): True, if derivative w.r.t. atom positions is required (default: False)
        mean (torch.FloatTensor): mean of property (default: None)
        stddev (torch.FloatTensor): standard deviation of property (default: None)
        atomref (torch.Tensor): reference single-atom properties
        max_z (int): only relevant only if train_embeddings is true.
                     Specifies maximal nuclear charge of atoms. (default: 100)
        outnet (callable): Network used for atomistic outputs. Takes schnetpack input dictionary as input. Output is
                           not normalized. If set to None (default), a pyramidal network is generated automatically.
        train_embeddings (bool): if set to true, atomref will be ignored and learned from data (default: None)

    Returns:
        tuple: prediction for property

        If return_contributions is true additionally returns atom-wise contributions.

        If requires_dr is true additionally returns derivative w.r.t. atom positions.

    """

    def __init__(self, n_in=128, n_out=1, aggregation_mode='sum', n_layers=2,
                 n_neurons=None,
                 activation=schnetpack.nn.activations.shifted_softplus,
                 return_contributions=False,
                 requires_dr=False, create_graph=False, mean=None, stddev=None,
                 atomref=None, max_z=100, outnet=None,
                 train_embeddings=False):
        super(Atomwise, self).__init__(requires_dr)

        self.n_layers = n_layers
        self.create_graph = create_graph
        self.return_contributions = return_contributions

        mean = torch.FloatTensor([0.0]) if mean is None else mean
        stddev = torch.FloatTensor([1.0]) if stddev is None else stddev

        if atomref is not None:
            self.atomref = nn.Embedding.from_pretrained(
                torch.from_numpy(atomref.astype(np.float32)),
                freeze=not train_embeddings)
        elif train_embeddings:
            self.atomref = nn.Embedding.from_pretrained(
                torch.from_numpy(np.zeros((max_z, 1), dtype=np.float32)),
                freeze=not train_embeddings)
        else:
            self.atomref = None

        if outnet is None:
            self.out_net = nn.Sequential(
                schnetpack.nn.base.GetItem('representation'),
                schnetpack.nn.blocks.MLP(n_in, n_out, n_neurons, n_layers,
                                         activation)
            )
        else:
            self.out_net = outnet

        # Make standardization separate
        self.standardize = schnetpack.nn.base.ScaleShift(mean, stddev)

        if aggregation_mode == 'sum':
            self.atom_pool = schnetpack.nn.base.Aggregate(axis=1, mean=False)
        elif aggregation_mode == 'avg':
            self.atom_pool = schnetpack.nn.base.Aggregate(axis=1, mean=True)

    def forward(self, inputs):
        r"""
        predicts atomwise property
        """
        atomic_numbers = inputs[Structure.Z]
        atom_mask = inputs[Structure.atom_mask]

        yi = self.out_net(inputs)
        yi = self.standardize(yi)

        if self.atomref is not None:
            y0 = self.atomref(atomic_numbers)
            yi = yi + y0

        y = self.atom_pool(yi, atom_mask)
        result = {"y": y}

        if self.return_contributions:
            result['yi'] = yi

        return result


class Energy(Atomwise):
    """
        Predicts energy.

        Args:
            n_in (int): input dimension of representation
            pool_mode (str): one of {sum, avg} (default: sum)
            n_layers (int): number of nn in output network (default: 2)
            n_neurons (list of int or None): number of neurons in each layer of the output network.
                                              If `None`, divide neurons by 2 in each layer. (default: none)
            activation (function): activation function for hidden nn (default: spk.nn.activations.shifted_softplus)
            return_contributions (bool): If True, latent atomic contributions are returned as well (default: False)
            create_graph (bool): if True, graph of forces is created (default: False)
            return_force (bool): if True, forces will be calculated (default: False)
            mean (torch.FloatTensor): mean of energy (default: None)
            stddev (torch.FloatTensor): standard deviation of the energy (default: None)
            atomref (torch.Tensor): reference single-atom properties
            outnet (callable): network used for atomistic outputs. Takes schnetpack input dictionary as input. Output is
                               not normalized. If set to None (default), a pyramidal network is generated automatically.

        Returns:
            tuple: Prediction for energy.

            If requires_dr is true additionally returns forces
        """

    def __init__(self, n_in, aggregation_mode='sum', n_layers=2,
                 n_neurons=None,
                 activation=schnetpack.nn.activations.shifted_softplus,
                 return_contributions=False, create_graph=False,
                 return_force=False, mean=None, stddev=None, atomref=None,
                 max_z=100, outnet=None):
        super(Energy, self).__init__(n_in, 1, aggregation_mode, n_layers,
                                     n_neurons, activation,
                                     return_contributions, return_force,
                                     create_graph, mean, stddev,
                                     atomref, max_z, outnet)

    def forward(self, inputs):
        r"""
        predicts energy
        """
        result = super(Energy, self).forward(inputs)

        if self.requires_dr:
            forces = -grad(result["y"], inputs[Structure.R],
                           grad_outputs=torch.ones_like(result["y"]),
                           create_graph=self.create_graph)[0]
            result['dydx'] = forces

        return result


class DipoleMoment(Atomwise):
    """
    Predicts latent partial charges and calculates dipole moment.

    Args:
        n_in (int): input dimension of representation
        n_layers (int): number of layers in output network (default: 2)
        n_neurons (list of int or None): number of neurons in each layer of the output network.
                                          If `None`, divide neurons by 2 in each layer. (default: none)
        activation (torch.Function): activation function for hidden nn (default: schnetpack.nn.activations.shifted_softplus)
        return_charges (bool): if True, latent atomic charges are returned as well (default: False)
        requires_dr (bool): set True, if derivative w.r.t. atom positions is required (default: False)
        predict_magnitude (bool): if True, predict the magnitude of the dipole moment instead of the vector (default: False)
        mean (torch.FloatTensor): mean of dipole (default: 0.0)
        stddev (torch.FloatTensor): stddev of dipole (default: 0.0)


    Returns:
        tuple: vector for the dipole moment

        If predict_magnitude is true returns the magnitude of the dipole moment instead of the vector

        If return_charges is true returns either vector or magnitude of the dipole moment, and latent atomic charges

        If requires_dr is true returns derivative w.r.t. atom positions
    """

    def __init__(self, n_in, n_layers=2, n_neurons=None,
                 activation=schnetpack.nn.activations.shifted_softplus,
                 return_charges=False, requires_dr=False, outnet=None,
                 predict_magnitude=False,
                 mean=torch.FloatTensor([0.0]),
                 stddev=torch.FloatTensor([1.0])):
        self.return_charges = return_charges
        self.predict_magnitude = predict_magnitude
        super(DipoleMoment, self).__init__(n_in, 1, 'sum', n_layers, n_neurons,
                                           activation=activation,
                                           requires_dr=requires_dr, mean=mean,
                                           stddev=stddev, outnet=outnet)

    def forward(self, inputs):
        """
        predicts dipole moment
        """
        positions = inputs[Structure.R]
        atom_mask = inputs[Structure.atom_mask][:, :, None]

        charges = self.out_net(inputs) * atom_mask
        yi = positions * charges
        y = self.atom_pool(yi)

        if self.predict_magnitude:
            result = {"y": torch.norm(y, dim=1, keepdim=True)}
        else:
            result = {"y": y}

        if self.return_charges:
            result['yi'] = charges

        return result


class ElementalAtomwise(Atomwise):
    """
    Predicts properties in atom-wise fashion using a separate network for every chemical element of the central atom.
    Particularly useful for networks of Behler-Parrinello type.
    """

    def __init__(self, n_in, n_out=1, aggregation_mode='sum', n_layers=3,
                 requires_dr=False, create_graph=False,
                 elements=frozenset((1, 6, 7, 8, 9)), n_hidden=50,
                 activation=schnetpack.nn.activations.shifted_softplus,
                 return_contributions=False, mean=None, stddev=None,
                 atomref=None, max_z=100):
        outnet = schnetpack.nn.blocks.GatedNetwork(n_in, n_out, elements,
                                                   n_hidden=n_hidden,
                                                   n_layers=n_layers,
                                                   activation=activation)

        super(ElementalAtomwise, self).__init__(n_in, n_out, aggregation_mode,
                                                n_layers, None, activation,
                                                return_contributions,
                                                requires_dr, create_graph,
                                                mean, stddev, atomref,
                                                max_z, outnet)


class ElementalEnergy(Energy):
    """
    Predicts atom-wise contributions, but uses one separate network for every chemical element of
    the central atoms.
    Particularly useful for networks of Behler-Parrinello type.

    Args:
        n_in (int): input dimension of representation
        n_out (int): output dimension of target property (default: 1)
        pool_mode (str): one of {sum, avg} (default: sum)
        n_layers (int): number of layers in output network (default: 3)
        return_force (bool): True, if derivative w.r.t. atom positions is required (default: False)
        elements (set of int): List of atomic numbers present in the training set {1,6,7,8,9} for QM9. (default: (1,6,7,8,9)
        n_hidden (int): number of neurons in each hidden layer of the output network. (default: 50)
        activation (torch.Function): activation function for hidden nn (default: schnetpack.nn.activations.shifted_softplus)
        return_contributions (bool): If True, latent atomic con tributions are returned as well (default: False)
        mean (torch.FloatTensor): mean of energy
        stddev (torch.FloatTensor): standard deviation of energy
        atomref (torch.tensor): reference single-atom properties
        max_z (int): ignored if atomref is not learned (default: 100)
    """

    def __init__(self, n_in, n_out=1, aggregation_mode='sum', n_layers=3,
                 return_force=False, create_graph=False,
                 elements=frozenset((1, 6, 7, 8, 9)), n_hidden=50,
                 activation=schnetpack.nn.activations.shifted_softplus,
                 return_contributions=False, mean=None,
                 stddev=None, atomref=None, max_z=100):
        outnet = schnetpack.nn.blocks.GatedNetwork(n_in, n_out, elements,
                                                   n_hidden=n_hidden,
                                                   n_layers=n_layers,
                                                   activation=activation)

        super(ElementalEnergy, self).__init__(n_in, aggregation_mode, n_layers,
                                              None, activation,
                                              return_contributions,
                                              create_graph=create_graph,
                                              return_force=return_force,
                                              mean=mean,
                                              stddev=stddev, atomref=atomref,
                                              max_z=max_z, outnet=outnet)


class ElementalDipoleMoment(DipoleMoment):
    """
    Predicts partial charges and computes dipole moment using serparate NNs for every different element.
    Particularly useful for networks of Behler-Parrinello type.

    Args:
        n_in (int): input dimension of representation
        n_out (int): output dimension of representation (default: 1)
        n_layers (int): number of layers in output network (default: 3)
        return_charges (bool): If True, latent atomic charges are returned as well (default: False)
        requires_dr (bool): Set True, if derivative w.r.t. atom positions is required (default: False)
        predict_magnitude (bool): if True, predict the magnitude of the dipole moment instead of the vector (default: False)
        elements (set of int): List of atomic numbers present in the training set {1,6,7,8,9} for QM9. (default: frozenset(1,6,7,8,9))
        n_hidden (int): number of neurons in each layer of the output network. (default: 50)
        activation (function): activation function for hidden nn (default: schnetpack.nn.activations.shifted_softplus)
        activation (function): activation function for hidden nn
        mean (torch.FloatTensor): mean of energy
        stddev (torch.FloatTensor): standard deviation of energy
    """

    def __init__(self, n_in, n_out=1, n_layers=3, return_charges=False,
                 requires_dr=False, predict_magnitude=False,
                 elements=frozenset((1, 6, 7, 8, 9)), n_hidden=50,
                 activation=schnetpack.nn.activations.shifted_softplus,
                 mean=None, stddev=None):
        outnet = schnetpack.nn.blocks.GatedNetwork(n_in, n_out, elements,
                                                   n_hidden=n_hidden,
                                                   n_layers=n_layers,
                                                   activation=activation)

        super(ElementalDipoleMoment, self).__init__(n_in, n_layers, None, activation, return_charges, requires_dr,
                                                    outnet, predict_magnitude, mean, stddev)


class DeltaLearning(Atomwise):
    """
    Atomise learning network for delta learning applciations

    Adds the value of a property computed with a lower fidelity to the output of the out_net.
    The values for the lower fidelity can be for the whole system or per-atom contributions.

    Args:
        base_property (string): Name of the base property
        base_atomic_contribution (bool): Whether the property is a per-atom contribution or not
        return_delta_values (bool): Whether to return the correction (delta) values
    Keyword arguments are passed to the Atomwise superclass
    """

    def __init__(self, base_property, base_atomic_contribution, return_delta_values=False, **kwargs):
        # If the base value is an atomic contribution, the model must return atomic contribution
        if base_atomic_contribution:
            kwargs['return_contributions'] = True
        super(DeltaLearning, self).__init__(**kwargs)

        self.base_property = base_property
        self.base_atomic_contribution = base_atomic_contribution
        self.return_delta_values = return_delta_values

    def forward(self, inputs):
        # Get the atoms included in this network
        atom_mask = inputs[Structure.atom_mask]

        # Get the output of the delta model
        delta = super(DeltaLearning, self).forward(inputs)
        output = {}

        # Store the delta values, if desired
        if self.return_delta_values:
            for k, v in delta.items():
                output['delta_' + k] = v

        # Add the base value
        if self.base_atomic_contribution:
            output['yi'] = delta['yi'] + inputs[self.base_property]
            output['y'] = self.atom_pool(output['yi'], atom_mask)
        else:
            output['y'] = delta['y'] + inputs[self.base_property]
            if self.return_contributions:
                output['yi'] = delta['yi']

        return output


class Polarizability(Atomwise):

    def __init__(self, n_in, pool_mode='sum', n_layers=2, n_neurons=None,
                 activation=L.shifted_softplus, return_isotropic=False,
                 return_contributions=False, create_graph=False, outnet=None,
                 cutoff_network=None):
        super(Polarizability, self).__init__(n_in, 2, pool_mode, n_layers,
                                             n_neurons, activation,
                                             return_contributions, True,
                                             create_graph, None, None, None,
                                             100, outnet)
        self.return_isotropic = return_isotropic
        self.nbh_agg = L.Aggregate(2)
        self.atom_agg = L.Aggregate(1)

        self.cutoff_network = cutoff_network

    def forward(self, inputs):
        positions = inputs[Structure.R]
        neighbors = inputs[Structure.neighbors]
        nbh_mask = inputs[Structure.neighbor_mask]
        atom_mask = inputs[Structure.atom_mask]

        # Get environment distances and positions
        distances, dist_vecs = L.atom_distances(positions, neighbors,
                                                return_vecs=True)

        # Get atomic contributions
        contributions = self.out_net(inputs)
        # c1 = contributions[:, :, 0]
        # c2 = contributions[:, :, 1]

        # norm = torch.norm(c1, dim=1)
        #
        #       c1 = c1 / norm[:, None]
        #       c2 = c2 / norm[:, None]

        # print(torch.mean(torch.sum(c1, 1)), "C1")
        # print(torch.mean(torch.sum(c2, 1)), "C2")

        # Redistribute contributions to neighbors
        # B x A x N x 1
        #neighbor_contributions = L.neighbor_elements(c1, neighbors)
        neighbor_contributions = L.neighbor_elements(contributions, neighbors)

        if self.cutoff_network is not None:
            f_cut = self.cutoff_network(distances)[..., None]
            neighbor_contributions = neighbor_contributions * f_cut

        neighbor_contributions1 = neighbor_contributions[:, :, :, 0]
        neighbor_contributions2 = neighbor_contributions[:, :, :, 1]

        # B x A x N x 3
        atomic_dipoles = self.nbh_agg(
            dist_vecs * neighbor_contributions1[..., None], nbh_mask)
        # B x A x N x 3

        masked_dist = (distances ** 3 * nbh_mask) + (1 - nbh_mask)
        nbh_fields = dist_vecs * neighbor_contributions2[..., None] / \
                     masked_dist[..., None]
        atomic_fields = self.nbh_agg(nbh_fields, nbh_mask)
        field_norm = torch.norm(atomic_fields, dim=-1, keepdim=True)
        field_norm = field_norm + (field_norm < 1e-10).float()
        atomic_fields = atomic_fields / field_norm

        atomic_polar = atomic_dipoles[..., None] * atomic_fields[:, :, None, :]

        # Symmetrize
        atomic_polar = symmetric_product(atomic_polar)

        global_polar = self.atom_agg(atomic_polar, atom_mask[..., None])

        result = {
            #"y_i": atomic_polar,
            "y": global_polar
        }

        if self.return_isotropic:
            result["y_iso"] = torch.mean(torch.diagonal(global_polar,
                                                        dim1=-2, dim2=-1),
                                         dim=-1, keepdim=True)
        return result


def symmetric_product(tensor):
=======
class Properties:
>>>>>>> ab9176df
    """
    Collection of all available model properties.
    """

<<<<<<< HEAD

class ModelError(Exception):
    pass


class Properties:
    energy = 'energy'
    forces = 'forces'
    dipole_moment = 'dipole_moment'
    total_dipole_moment = 'total_dipole_moment'
    polarizability = 'polarizability'
    iso_polarizability = 'iso_polarizability'
    at_polarizability = 'at_polarizability'
    charges = 'charges'
    energy_contributions = 'energy_contributions'


class PropertyModel(nn.Module):

    def __init__(self, n_in, properties, mean, stddev, atomrefs,
                 cutoff_network, cutoff):
        super(PropertyModel, self).__init__()

        self.n_in = n_in
        self.properties = properties

        self._init_property_flags(properties)
        self.requires_dr = self.need_forces

        # if self.need_total_dipole and self.need_dipole:
        #     raise ModelError("Only one of dipole_moment and " + \
        #                      "total_dipole_moment can be specified!")

        self.cutoff_network = cutoff_network(cutoff)

        outputs = {}
        self.bias = {}
        if self.need_energy or self.need_forces:
            mu = torch.tensor(mean[Properties.energy])
            std = torch.tensor(stddev[Properties.energy])
            try:
                atomref = atomrefs[Properties.energy]
            except:
                atomref = None

            energy_module = Energy(
                n_in, aggregation_mode='sum', return_force=self.need_forces,
                return_contributions=self.need_energy_contributions,
                mean=mu, stddev=std, atomref=atomref, create_graph=True)
            outputs[Properties.energy] = energy_module
            self.bias[Properties.energy] = energy_module.out_net[1].out_net[
                1].bias
        if self.need_dipole or self.need_total_dipole:
            dipole_module = DipoleMoment(
                n_in, predict_magnitude=self.need_total_dipole,
                return_charges=True,
            )
            if self.need_dipole:
                outputs[Properties.dipole_moment] = dipole_module
            else:
                outputs[Properties.total_dipole_moment] = dipole_module
        if self.need_polarizability or self.need_iso_polarizability:
            polar_module = Polarizability(
                n_in, return_isotropic=self.need_iso_polarizability,
                cutoff_network=self.cutoff_network)
            outputs[Properties.polarizability] = polar_module

        self.output_dict = nn.ModuleDict(outputs)

    def _init_property_flags(self, properties):
        self.need_energy = Properties.energy in properties
        self.need_forces = Properties.forces in properties
        self.need_dipole = Properties.dipole_moment in properties
        self.need_total_dipole = Properties.total_dipole_moment in properties
        self.need_polarizability = Properties.polarizability in properties
        self.need_at_polarizability = Properties.at_polarizability in properties
        self.need_iso_polarizability = Properties.iso_polarizability in properties
        self.need_energy_contributions = \
            Properties.energy_contributions in properties

    def forward(self, inputs):
        outs = {}
        for prop, mod in self.output_dict.items():
            o = mod(inputs)
            outs[prop] = o['y']
            if prop == Properties.energy and self.need_forces:
                outs[Properties.forces] = o['dydx']
            if prop == Properties.energy and self.need_energy_contributions:
                outs[Properties.energy_contributions] = o['yi']
            if prop in [Properties.dipole_moment,
                        Properties.total_dipole_moment]:
                outs[Properties.charges] = o['yi']
            if prop == Properties.polarizability:
                if self.need_iso_polarizability:
                    outs[Properties.iso_polarizability] = o['y_iso']
                if self.need_at_polarizability:
                    outs[Properties.at_polarizability] = o['y_i']
        return outs
=======
    energy = "energy"
    forces = "forces"
    dipole_moment = "dipole_moment"
    total_dipole_moment = "total_dipole_moment"
    polarizability = "polarizability"
    iso_polarizability = "iso_polarizability"
    at_polarizability = "at_polarizability"
    charges = "charges"
    energy_contributions = "energy_contributions"
>>>>>>> ab9176df
<|MERGE_RESOLUTION|>--- conflicted
+++ resolved
@@ -42,583 +42,11 @@
         return outs
 
 
-<<<<<<< HEAD
-class OutputModule(nn.Module):
-    r"""
-    Base class for output modules.
-
-    Args:
-        requires_dr (bool): specifies if the derivative of the output is required
-    """
-
-    def __init__(self, requires_dr=False):
-        self.requires_dr = requires_dr
-        super(OutputModule, self).__init__()
-
-    def forward(self, inputs):
-        r"""
-        Should be overwritten
-        """
-        raise NotImplementedError
-
-
-class Atomwise(OutputModule):
-    """
-    Predicts atom-wise contributions and accumulates global prediction, e.g. for the energy.
-
-    Args:
-        n_in (int): input dimension of representation (default: 128)
-        n_out (int): output dimension of target property (default: 1)
-        pool_mode (str): one of {sum, avg} (default: sum)
-        n_layers (int): number of nn in output network (default: 2)
-        n_neurons (list of int or None): number of neurons in each layer of the output network.
-                                          If `None`, divide neurons by 2 in each layer. (default: None)
-        activation (function): activation function for hidden nn (default: spk.nn.activations.shifted_softplus)
-        return_contributions (bool): If True, latent atomic contributions are returned as well (default: False)
-        requires_dr (bool): True, if derivative w.r.t. atom positions is required (default: False)
-        mean (torch.FloatTensor): mean of property (default: None)
-        stddev (torch.FloatTensor): standard deviation of property (default: None)
-        atomref (torch.Tensor): reference single-atom properties
-        max_z (int): only relevant only if train_embeddings is true.
-                     Specifies maximal nuclear charge of atoms. (default: 100)
-        outnet (callable): Network used for atomistic outputs. Takes schnetpack input dictionary as input. Output is
-                           not normalized. If set to None (default), a pyramidal network is generated automatically.
-        train_embeddings (bool): if set to true, atomref will be ignored and learned from data (default: None)
-
-    Returns:
-        tuple: prediction for property
-
-        If return_contributions is true additionally returns atom-wise contributions.
-
-        If requires_dr is true additionally returns derivative w.r.t. atom positions.
-
-    """
-
-    def __init__(self, n_in=128, n_out=1, aggregation_mode='sum', n_layers=2,
-                 n_neurons=None,
-                 activation=schnetpack.nn.activations.shifted_softplus,
-                 return_contributions=False,
-                 requires_dr=False, create_graph=False, mean=None, stddev=None,
-                 atomref=None, max_z=100, outnet=None,
-                 train_embeddings=False):
-        super(Atomwise, self).__init__(requires_dr)
-
-        self.n_layers = n_layers
-        self.create_graph = create_graph
-        self.return_contributions = return_contributions
-
-        mean = torch.FloatTensor([0.0]) if mean is None else mean
-        stddev = torch.FloatTensor([1.0]) if stddev is None else stddev
-
-        if atomref is not None:
-            self.atomref = nn.Embedding.from_pretrained(
-                torch.from_numpy(atomref.astype(np.float32)),
-                freeze=not train_embeddings)
-        elif train_embeddings:
-            self.atomref = nn.Embedding.from_pretrained(
-                torch.from_numpy(np.zeros((max_z, 1), dtype=np.float32)),
-                freeze=not train_embeddings)
-        else:
-            self.atomref = None
-
-        if outnet is None:
-            self.out_net = nn.Sequential(
-                schnetpack.nn.base.GetItem('representation'),
-                schnetpack.nn.blocks.MLP(n_in, n_out, n_neurons, n_layers,
-                                         activation)
-            )
-        else:
-            self.out_net = outnet
-
-        # Make standardization separate
-        self.standardize = schnetpack.nn.base.ScaleShift(mean, stddev)
-
-        if aggregation_mode == 'sum':
-            self.atom_pool = schnetpack.nn.base.Aggregate(axis=1, mean=False)
-        elif aggregation_mode == 'avg':
-            self.atom_pool = schnetpack.nn.base.Aggregate(axis=1, mean=True)
-
-    def forward(self, inputs):
-        r"""
-        predicts atomwise property
-        """
-        atomic_numbers = inputs[Structure.Z]
-        atom_mask = inputs[Structure.atom_mask]
-
-        yi = self.out_net(inputs)
-        yi = self.standardize(yi)
-
-        if self.atomref is not None:
-            y0 = self.atomref(atomic_numbers)
-            yi = yi + y0
-
-        y = self.atom_pool(yi, atom_mask)
-        result = {"y": y}
-
-        if self.return_contributions:
-            result['yi'] = yi
-
-        return result
-
-
-class Energy(Atomwise):
-    """
-        Predicts energy.
-
-        Args:
-            n_in (int): input dimension of representation
-            pool_mode (str): one of {sum, avg} (default: sum)
-            n_layers (int): number of nn in output network (default: 2)
-            n_neurons (list of int or None): number of neurons in each layer of the output network.
-                                              If `None`, divide neurons by 2 in each layer. (default: none)
-            activation (function): activation function for hidden nn (default: spk.nn.activations.shifted_softplus)
-            return_contributions (bool): If True, latent atomic contributions are returned as well (default: False)
-            create_graph (bool): if True, graph of forces is created (default: False)
-            return_force (bool): if True, forces will be calculated (default: False)
-            mean (torch.FloatTensor): mean of energy (default: None)
-            stddev (torch.FloatTensor): standard deviation of the energy (default: None)
-            atomref (torch.Tensor): reference single-atom properties
-            outnet (callable): network used for atomistic outputs. Takes schnetpack input dictionary as input. Output is
-                               not normalized. If set to None (default), a pyramidal network is generated automatically.
-
-        Returns:
-            tuple: Prediction for energy.
-
-            If requires_dr is true additionally returns forces
-        """
-
-    def __init__(self, n_in, aggregation_mode='sum', n_layers=2,
-                 n_neurons=None,
-                 activation=schnetpack.nn.activations.shifted_softplus,
-                 return_contributions=False, create_graph=False,
-                 return_force=False, mean=None, stddev=None, atomref=None,
-                 max_z=100, outnet=None):
-        super(Energy, self).__init__(n_in, 1, aggregation_mode, n_layers,
-                                     n_neurons, activation,
-                                     return_contributions, return_force,
-                                     create_graph, mean, stddev,
-                                     atomref, max_z, outnet)
-
-    def forward(self, inputs):
-        r"""
-        predicts energy
-        """
-        result = super(Energy, self).forward(inputs)
-
-        if self.requires_dr:
-            forces = -grad(result["y"], inputs[Structure.R],
-                           grad_outputs=torch.ones_like(result["y"]),
-                           create_graph=self.create_graph)[0]
-            result['dydx'] = forces
-
-        return result
-
-
-class DipoleMoment(Atomwise):
-    """
-    Predicts latent partial charges and calculates dipole moment.
-
-    Args:
-        n_in (int): input dimension of representation
-        n_layers (int): number of layers in output network (default: 2)
-        n_neurons (list of int or None): number of neurons in each layer of the output network.
-                                          If `None`, divide neurons by 2 in each layer. (default: none)
-        activation (torch.Function): activation function for hidden nn (default: schnetpack.nn.activations.shifted_softplus)
-        return_charges (bool): if True, latent atomic charges are returned as well (default: False)
-        requires_dr (bool): set True, if derivative w.r.t. atom positions is required (default: False)
-        predict_magnitude (bool): if True, predict the magnitude of the dipole moment instead of the vector (default: False)
-        mean (torch.FloatTensor): mean of dipole (default: 0.0)
-        stddev (torch.FloatTensor): stddev of dipole (default: 0.0)
-
-
-    Returns:
-        tuple: vector for the dipole moment
-
-        If predict_magnitude is true returns the magnitude of the dipole moment instead of the vector
-
-        If return_charges is true returns either vector or magnitude of the dipole moment, and latent atomic charges
-
-        If requires_dr is true returns derivative w.r.t. atom positions
-    """
-
-    def __init__(self, n_in, n_layers=2, n_neurons=None,
-                 activation=schnetpack.nn.activations.shifted_softplus,
-                 return_charges=False, requires_dr=False, outnet=None,
-                 predict_magnitude=False,
-                 mean=torch.FloatTensor([0.0]),
-                 stddev=torch.FloatTensor([1.0])):
-        self.return_charges = return_charges
-        self.predict_magnitude = predict_magnitude
-        super(DipoleMoment, self).__init__(n_in, 1, 'sum', n_layers, n_neurons,
-                                           activation=activation,
-                                           requires_dr=requires_dr, mean=mean,
-                                           stddev=stddev, outnet=outnet)
-
-    def forward(self, inputs):
-        """
-        predicts dipole moment
-        """
-        positions = inputs[Structure.R]
-        atom_mask = inputs[Structure.atom_mask][:, :, None]
-
-        charges = self.out_net(inputs) * atom_mask
-        yi = positions * charges
-        y = self.atom_pool(yi)
-
-        if self.predict_magnitude:
-            result = {"y": torch.norm(y, dim=1, keepdim=True)}
-        else:
-            result = {"y": y}
-
-        if self.return_charges:
-            result['yi'] = charges
-
-        return result
-
-
-class ElementalAtomwise(Atomwise):
-    """
-    Predicts properties in atom-wise fashion using a separate network for every chemical element of the central atom.
-    Particularly useful for networks of Behler-Parrinello type.
-    """
-
-    def __init__(self, n_in, n_out=1, aggregation_mode='sum', n_layers=3,
-                 requires_dr=False, create_graph=False,
-                 elements=frozenset((1, 6, 7, 8, 9)), n_hidden=50,
-                 activation=schnetpack.nn.activations.shifted_softplus,
-                 return_contributions=False, mean=None, stddev=None,
-                 atomref=None, max_z=100):
-        outnet = schnetpack.nn.blocks.GatedNetwork(n_in, n_out, elements,
-                                                   n_hidden=n_hidden,
-                                                   n_layers=n_layers,
-                                                   activation=activation)
-
-        super(ElementalAtomwise, self).__init__(n_in, n_out, aggregation_mode,
-                                                n_layers, None, activation,
-                                                return_contributions,
-                                                requires_dr, create_graph,
-                                                mean, stddev, atomref,
-                                                max_z, outnet)
-
-
-class ElementalEnergy(Energy):
-    """
-    Predicts atom-wise contributions, but uses one separate network for every chemical element of
-    the central atoms.
-    Particularly useful for networks of Behler-Parrinello type.
-
-    Args:
-        n_in (int): input dimension of representation
-        n_out (int): output dimension of target property (default: 1)
-        pool_mode (str): one of {sum, avg} (default: sum)
-        n_layers (int): number of layers in output network (default: 3)
-        return_force (bool): True, if derivative w.r.t. atom positions is required (default: False)
-        elements (set of int): List of atomic numbers present in the training set {1,6,7,8,9} for QM9. (default: (1,6,7,8,9)
-        n_hidden (int): number of neurons in each hidden layer of the output network. (default: 50)
-        activation (torch.Function): activation function for hidden nn (default: schnetpack.nn.activations.shifted_softplus)
-        return_contributions (bool): If True, latent atomic con tributions are returned as well (default: False)
-        mean (torch.FloatTensor): mean of energy
-        stddev (torch.FloatTensor): standard deviation of energy
-        atomref (torch.tensor): reference single-atom properties
-        max_z (int): ignored if atomref is not learned (default: 100)
-    """
-
-    def __init__(self, n_in, n_out=1, aggregation_mode='sum', n_layers=3,
-                 return_force=False, create_graph=False,
-                 elements=frozenset((1, 6, 7, 8, 9)), n_hidden=50,
-                 activation=schnetpack.nn.activations.shifted_softplus,
-                 return_contributions=False, mean=None,
-                 stddev=None, atomref=None, max_z=100):
-        outnet = schnetpack.nn.blocks.GatedNetwork(n_in, n_out, elements,
-                                                   n_hidden=n_hidden,
-                                                   n_layers=n_layers,
-                                                   activation=activation)
-
-        super(ElementalEnergy, self).__init__(n_in, aggregation_mode, n_layers,
-                                              None, activation,
-                                              return_contributions,
-                                              create_graph=create_graph,
-                                              return_force=return_force,
-                                              mean=mean,
-                                              stddev=stddev, atomref=atomref,
-                                              max_z=max_z, outnet=outnet)
-
-
-class ElementalDipoleMoment(DipoleMoment):
-    """
-    Predicts partial charges and computes dipole moment using serparate NNs for every different element.
-    Particularly useful for networks of Behler-Parrinello type.
-
-    Args:
-        n_in (int): input dimension of representation
-        n_out (int): output dimension of representation (default: 1)
-        n_layers (int): number of layers in output network (default: 3)
-        return_charges (bool): If True, latent atomic charges are returned as well (default: False)
-        requires_dr (bool): Set True, if derivative w.r.t. atom positions is required (default: False)
-        predict_magnitude (bool): if True, predict the magnitude of the dipole moment instead of the vector (default: False)
-        elements (set of int): List of atomic numbers present in the training set {1,6,7,8,9} for QM9. (default: frozenset(1,6,7,8,9))
-        n_hidden (int): number of neurons in each layer of the output network. (default: 50)
-        activation (function): activation function for hidden nn (default: schnetpack.nn.activations.shifted_softplus)
-        activation (function): activation function for hidden nn
-        mean (torch.FloatTensor): mean of energy
-        stddev (torch.FloatTensor): standard deviation of energy
-    """
-
-    def __init__(self, n_in, n_out=1, n_layers=3, return_charges=False,
-                 requires_dr=False, predict_magnitude=False,
-                 elements=frozenset((1, 6, 7, 8, 9)), n_hidden=50,
-                 activation=schnetpack.nn.activations.shifted_softplus,
-                 mean=None, stddev=None):
-        outnet = schnetpack.nn.blocks.GatedNetwork(n_in, n_out, elements,
-                                                   n_hidden=n_hidden,
-                                                   n_layers=n_layers,
-                                                   activation=activation)
-
-        super(ElementalDipoleMoment, self).__init__(n_in, n_layers, None, activation, return_charges, requires_dr,
-                                                    outnet, predict_magnitude, mean, stddev)
-
-
-class DeltaLearning(Atomwise):
-    """
-    Atomise learning network for delta learning applciations
-
-    Adds the value of a property computed with a lower fidelity to the output of the out_net.
-    The values for the lower fidelity can be for the whole system or per-atom contributions.
-
-    Args:
-        base_property (string): Name of the base property
-        base_atomic_contribution (bool): Whether the property is a per-atom contribution or not
-        return_delta_values (bool): Whether to return the correction (delta) values
-    Keyword arguments are passed to the Atomwise superclass
-    """
-
-    def __init__(self, base_property, base_atomic_contribution, return_delta_values=False, **kwargs):
-        # If the base value is an atomic contribution, the model must return atomic contribution
-        if base_atomic_contribution:
-            kwargs['return_contributions'] = True
-        super(DeltaLearning, self).__init__(**kwargs)
-
-        self.base_property = base_property
-        self.base_atomic_contribution = base_atomic_contribution
-        self.return_delta_values = return_delta_values
-
-    def forward(self, inputs):
-        # Get the atoms included in this network
-        atom_mask = inputs[Structure.atom_mask]
-
-        # Get the output of the delta model
-        delta = super(DeltaLearning, self).forward(inputs)
-        output = {}
-
-        # Store the delta values, if desired
-        if self.return_delta_values:
-            for k, v in delta.items():
-                output['delta_' + k] = v
-
-        # Add the base value
-        if self.base_atomic_contribution:
-            output['yi'] = delta['yi'] + inputs[self.base_property]
-            output['y'] = self.atom_pool(output['yi'], atom_mask)
-        else:
-            output['y'] = delta['y'] + inputs[self.base_property]
-            if self.return_contributions:
-                output['yi'] = delta['yi']
-
-        return output
-
-
-class Polarizability(Atomwise):
-
-    def __init__(self, n_in, pool_mode='sum', n_layers=2, n_neurons=None,
-                 activation=L.shifted_softplus, return_isotropic=False,
-                 return_contributions=False, create_graph=False, outnet=None,
-                 cutoff_network=None):
-        super(Polarizability, self).__init__(n_in, 2, pool_mode, n_layers,
-                                             n_neurons, activation,
-                                             return_contributions, True,
-                                             create_graph, None, None, None,
-                                             100, outnet)
-        self.return_isotropic = return_isotropic
-        self.nbh_agg = L.Aggregate(2)
-        self.atom_agg = L.Aggregate(1)
-
-        self.cutoff_network = cutoff_network
-
-    def forward(self, inputs):
-        positions = inputs[Structure.R]
-        neighbors = inputs[Structure.neighbors]
-        nbh_mask = inputs[Structure.neighbor_mask]
-        atom_mask = inputs[Structure.atom_mask]
-
-        # Get environment distances and positions
-        distances, dist_vecs = L.atom_distances(positions, neighbors,
-                                                return_vecs=True)
-
-        # Get atomic contributions
-        contributions = self.out_net(inputs)
-        # c1 = contributions[:, :, 0]
-        # c2 = contributions[:, :, 1]
-
-        # norm = torch.norm(c1, dim=1)
-        #
-        #       c1 = c1 / norm[:, None]
-        #       c2 = c2 / norm[:, None]
-
-        # print(torch.mean(torch.sum(c1, 1)), "C1")
-        # print(torch.mean(torch.sum(c2, 1)), "C2")
-
-        # Redistribute contributions to neighbors
-        # B x A x N x 1
-        #neighbor_contributions = L.neighbor_elements(c1, neighbors)
-        neighbor_contributions = L.neighbor_elements(contributions, neighbors)
-
-        if self.cutoff_network is not None:
-            f_cut = self.cutoff_network(distances)[..., None]
-            neighbor_contributions = neighbor_contributions * f_cut
-
-        neighbor_contributions1 = neighbor_contributions[:, :, :, 0]
-        neighbor_contributions2 = neighbor_contributions[:, :, :, 1]
-
-        # B x A x N x 3
-        atomic_dipoles = self.nbh_agg(
-            dist_vecs * neighbor_contributions1[..., None], nbh_mask)
-        # B x A x N x 3
-
-        masked_dist = (distances ** 3 * nbh_mask) + (1 - nbh_mask)
-        nbh_fields = dist_vecs * neighbor_contributions2[..., None] / \
-                     masked_dist[..., None]
-        atomic_fields = self.nbh_agg(nbh_fields, nbh_mask)
-        field_norm = torch.norm(atomic_fields, dim=-1, keepdim=True)
-        field_norm = field_norm + (field_norm < 1e-10).float()
-        atomic_fields = atomic_fields / field_norm
-
-        atomic_polar = atomic_dipoles[..., None] * atomic_fields[:, :, None, :]
-
-        # Symmetrize
-        atomic_polar = symmetric_product(atomic_polar)
-
-        global_polar = self.atom_agg(atomic_polar, atom_mask[..., None])
-
-        result = {
-            #"y_i": atomic_polar,
-            "y": global_polar
-        }
-
-        if self.return_isotropic:
-            result["y_iso"] = torch.mean(torch.diagonal(global_polar,
-                                                        dim1=-2, dim2=-1),
-                                         dim=-1, keepdim=True)
-        return result
-
-
-def symmetric_product(tensor):
-=======
 class Properties:
->>>>>>> ab9176df
     """
     Collection of all available model properties.
     """
 
-<<<<<<< HEAD
-
-class ModelError(Exception):
-    pass
-
-
-class Properties:
-    energy = 'energy'
-    forces = 'forces'
-    dipole_moment = 'dipole_moment'
-    total_dipole_moment = 'total_dipole_moment'
-    polarizability = 'polarizability'
-    iso_polarizability = 'iso_polarizability'
-    at_polarizability = 'at_polarizability'
-    charges = 'charges'
-    energy_contributions = 'energy_contributions'
-
-
-class PropertyModel(nn.Module):
-
-    def __init__(self, n_in, properties, mean, stddev, atomrefs,
-                 cutoff_network, cutoff):
-        super(PropertyModel, self).__init__()
-
-        self.n_in = n_in
-        self.properties = properties
-
-        self._init_property_flags(properties)
-        self.requires_dr = self.need_forces
-
-        # if self.need_total_dipole and self.need_dipole:
-        #     raise ModelError("Only one of dipole_moment and " + \
-        #                      "total_dipole_moment can be specified!")
-
-        self.cutoff_network = cutoff_network(cutoff)
-
-        outputs = {}
-        self.bias = {}
-        if self.need_energy or self.need_forces:
-            mu = torch.tensor(mean[Properties.energy])
-            std = torch.tensor(stddev[Properties.energy])
-            try:
-                atomref = atomrefs[Properties.energy]
-            except:
-                atomref = None
-
-            energy_module = Energy(
-                n_in, aggregation_mode='sum', return_force=self.need_forces,
-                return_contributions=self.need_energy_contributions,
-                mean=mu, stddev=std, atomref=atomref, create_graph=True)
-            outputs[Properties.energy] = energy_module
-            self.bias[Properties.energy] = energy_module.out_net[1].out_net[
-                1].bias
-        if self.need_dipole or self.need_total_dipole:
-            dipole_module = DipoleMoment(
-                n_in, predict_magnitude=self.need_total_dipole,
-                return_charges=True,
-            )
-            if self.need_dipole:
-                outputs[Properties.dipole_moment] = dipole_module
-            else:
-                outputs[Properties.total_dipole_moment] = dipole_module
-        if self.need_polarizability or self.need_iso_polarizability:
-            polar_module = Polarizability(
-                n_in, return_isotropic=self.need_iso_polarizability,
-                cutoff_network=self.cutoff_network)
-            outputs[Properties.polarizability] = polar_module
-
-        self.output_dict = nn.ModuleDict(outputs)
-
-    def _init_property_flags(self, properties):
-        self.need_energy = Properties.energy in properties
-        self.need_forces = Properties.forces in properties
-        self.need_dipole = Properties.dipole_moment in properties
-        self.need_total_dipole = Properties.total_dipole_moment in properties
-        self.need_polarizability = Properties.polarizability in properties
-        self.need_at_polarizability = Properties.at_polarizability in properties
-        self.need_iso_polarizability = Properties.iso_polarizability in properties
-        self.need_energy_contributions = \
-            Properties.energy_contributions in properties
-
-    def forward(self, inputs):
-        outs = {}
-        for prop, mod in self.output_dict.items():
-            o = mod(inputs)
-            outs[prop] = o['y']
-            if prop == Properties.energy and self.need_forces:
-                outs[Properties.forces] = o['dydx']
-            if prop == Properties.energy and self.need_energy_contributions:
-                outs[Properties.energy_contributions] = o['yi']
-            if prop in [Properties.dipole_moment,
-                        Properties.total_dipole_moment]:
-                outs[Properties.charges] = o['yi']
-            if prop == Properties.polarizability:
-                if self.need_iso_polarizability:
-                    outs[Properties.iso_polarizability] = o['y_iso']
-                if self.need_at_polarizability:
-                    outs[Properties.at_polarizability] = o['y_i']
-        return outs
-=======
     energy = "energy"
     forces = "forces"
     dipole_moment = "dipole_moment"
@@ -627,5 +55,4 @@
     iso_polarizability = "iso_polarizability"
     at_polarizability = "at_polarizability"
     charges = "charges"
-    energy_contributions = "energy_contributions"
->>>>>>> ab9176df
+    energy_contributions = "energy_contributions"